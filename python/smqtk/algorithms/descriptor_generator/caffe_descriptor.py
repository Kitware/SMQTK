from collections import deque
import io
import itertools
import logging
import multiprocessing
import multiprocessing.pool

import numpy
import PIL.Image
import PIL.ImageFile
import six
# noinspection PyUnresolvedReferences
from six.moves import range

from smqtk.algorithms.descriptor_generator import \
    DescriptorGenerator, \
    DFLT_DESCRIPTOR_FACTORY
from smqtk.representation.data_element import from_uri
from smqtk.utils.bin_utils import report_progress

try:
    import caffe
except ImportError as ex:
    logging.getLogger(__name__).warning("Failed to import caffe module: %s",
                                        str(ex))
    caffe = None


__author__ = 'paul.tunison@kitware.com, jacob.becker@kitware.com'

__all__ = [
    "CaffeDescriptorGenerator",
]


class CaffeDescriptorGenerator (DescriptorGenerator):
    """
    Compute images against a Caffe model, extracting a layer as the content
    descriptor.
    """

    @classmethod
    def is_usable(cls):
        valid = caffe is not None
        if not valid:
            cls.get_logger().debug("Caffe python module cannot be imported")
        return valid

    def __init__(self, network_prototxt_uri, network_model_uri, image_mean_uri,
                 return_layer='fc7',
                 batch_size=1, use_gpu=False, gpu_device_id=0,
                 network_is_bgr=True, data_layer='data',
                 load_truncated_images=False, pixel_rescale=None,
                 input_scale=None):
        """
        Create a Caffe CNN descriptor generator

        :param network_prototxt_uri: URI to the text file defining the
            network layout.
        :type network_prototxt_uri: str

        :param network_model_uri: URI to the trained ``.caffemodel``
            file to use.
        :type network_model_uri: str

        :param image_mean_uri: URI to the image mean ``.binaryproto`` or
            ``.npy`` file.
        :type image_mean_uri: str | file | StringIO.StringIO

        :param return_layer: The label of the layer we take data from to compose
            output descriptor vector.
        :type return_layer: str

        :param batch_size: The maximum number of images to process in one feed
            forward of the network. This is especially important for GPUs since
            they can only process a batch that will fit in the GPU memory space.
        :type batch_size: int

        :param use_gpu: If Caffe should try to use the GPU
        :type use_gpu: bool

        :param gpu_device_id: Integer ID of the GPU device to use. Only used if
            ``use_gpu`` is True.
        :type gpu_device_id: int

        :param network_is_bgr: If the network is expecting BGR format pixels.
            For example, the BVLC default caffenet does (thus the default is
            True).
        :type network_is_bgr: bool

        :param data_layer: String label of the network's data layer.
            We assume its 'data' by default.
        :type data_layer: str

        :param load_truncated_images: If we should be lenient and force loading
            of truncated image bytes. This is False by default.
        :type load_truncated_images: bool

        :param pixel_rescale: Re-scale image pixel values before being
            transformed by caffe (before mean subtraction, etc)
            into the given tuple ``(min, max)`` range. By default, images are
            loaded in the ``[0, 255]`` range. Refer to the image mean being used
            for desired input pixel scale.
        :type pixel_rescale: None | (float, float)

        :param input_scale: Optional floating-point scalar value to scale values
            of caffe network input data AFTER mean subtraction. This value is
            directly multiplied against the pixel values.
        :type input_scale: None | float

        """
        super(CaffeDescriptorGenerator, self).__init__()

        self.network_prototxt_uri = str(network_prototxt_uri)
        self.network_model_uri = str(network_model_uri)
        self.image_mean_uri = image_mean_uri

        self.return_layer = str(return_layer)
        self.batch_size = int(batch_size)

        self.use_gpu = bool(use_gpu)
        self.gpu_device_id = int(gpu_device_id)

        self.network_is_bgr = bool(network_is_bgr)
        self.data_layer = str(data_layer)

        self.load_truncated_images = bool(load_truncated_images)
        self.pixel_rescale = pixel_rescale
        self.input_scale = input_scale

        assert self.batch_size > 0, \
            "Batch size must be greater than 0 (got %d)" \
            % self.batch_size
        assert self.gpu_device_id >= 0, \
            "GPU Device ID must be greater than 0 (got %d)" \
            % self. gpu_device_id

        # Network setup variables
        self.network = None
        self.net_data_shape = ()
        self.transformer = None

        self._setup_network()

    def __getstate__(self):
        return self.get_config()

    def __setstate__(self, state):
        # This works because configuration parameters exactly match up with
        # instance attributes.
        self.__dict__.update(state)
        self._setup_network()

    def _setup_network(self):
        """
        Initialize Caffe and the network
        """
        if self.use_gpu:
            self._log.debug("Using GPU")
            caffe.set_device(self.gpu_device_id)
            caffe.set_mode_gpu()
        else:
            self._log.debug("using CPU")
            caffe.set_mode_cpu()

        # Questions:
        #   - ``caffe.TEST`` indicates phase of either TRAIN or TEST
        self._log.debug("Initializing network")
<<<<<<< HEAD
        network_prototxt_element = from_uri(self.network_prototxt_uri)
        network_model_element = from_uri(self.network_model_uri)
        self._log.debug("Loading Caffe network from network/model configs")
        self.network = caffe.Net(network_prototxt_element.write_temp(),
                                 network_model_element.write_temp(),
                                 caffe.TEST)
        network_prototxt_element.clean_temp()
        network_model_element.clean_temp()
=======
        self.network = caffe.Net(self.network_prototxt_filepath,
                                 caffe.TEST,
                                 weights=self.network_model_filepath)
>>>>>>> f2ed51b4
        # Assuming the network has a 'data' layer and notion of data shape
        self.net_data_shape = self.network.blobs[self.data_layer].data.shape
        self._log.debug("Network data shape: %s", self.net_data_shape)

        # Crating input data transformer
        self._log.debug("Initializing data transformer")
        self.transformer = caffe.io.Transformer(
            {self.data_layer: self.network.blobs[self.data_layer].data.shape}
        )
        self._log.debug("Initializing data transformer -> %s",
                        self.transformer.inputs)

        self._log.debug("Loading image mean")
        image_mean_elem = from_uri(self.image_mean_uri)
        image_mean_bytes = image_mean_elem.get_bytes()
        try:
            a = numpy.load(io.BytesIO(image_mean_bytes))
            self._log.info("Loaded image mean from numpy bytes")
        except IOError:
            self._log.debug("Image mean file not a numpy array, assuming "
                            "URI to protobuf binary.")
            # noinspection PyUnresolvedReferences
            blob = caffe.proto.caffe_pb2.BlobProto()
            blob.ParseFromString(image_mean_bytes)
            a = numpy.array(caffe.io.blobproto_to_array(blob))
            assert a.shape[0] == 1, \
                "Input image mean blob protobuf consisted of more than one " \
                "image. Not sure how to handle this yet."
            a = a.reshape(a.shape[1:])
            self._log.info("Loaded image mean from protobuf bytes")
        assert a.shape[0] in [1, 3], \
            "Currently asserting that we either get 1 or 3 channel images. " \
            "Got a %d channel image." % a[0]
        # TODO: Instead of always using pixel mean, try to use image-mean if
        #       given. Might have to rescale if image/data layer shape is
        #       different.
        a_mean = a.mean(1).mean(1)
        self._log.debug("Initializing data transformer -- mean")
        self.transformer.set_mean(self.data_layer, a_mean)

        self._log.debug("Initializing data transformer -- transpose")
        self.transformer.set_transpose(self.data_layer, (2, 0, 1))
        if self.network_is_bgr:
            self._log.debug("Initializing data transformer -- channel swap")
            self.transformer.set_channel_swap(self.data_layer, (2, 1, 0))
        if self.input_scale:
            self._log.debug("Initializing data transformer -- input scale")
            self.transformer.set_input_scale(self.data_layer, self.input_scale)

    def get_config(self):
        """
        Return a JSON-compliant dictionary that could be passed to this class's
        ``from_config`` method to produce an instance with identical
        configuration.

        In the common case, this involves naming the keys of the dictionary
        based on the initialization argument names as if it were to be passed
        to the constructor via dictionary expansion.

        :return: JSON type compliant configuration dictionary.
        :rtype: dict

        """
        return {
            "network_prototxt_uri": self.network_prototxt_uri,
            "network_model_uri": self.network_model_uri,
            "image_mean_uri": self.image_mean_uri,
            "return_layer": self.return_layer,
            "batch_size": self.batch_size,
            "use_gpu": self.use_gpu,
            "gpu_device_id": self.gpu_device_id,
            "network_is_bgr": self.network_is_bgr,
            "data_layer": self.data_layer,
            "load_truncated_images": self.load_truncated_images,
            "pixel_rescale": self.pixel_rescale,
            "input_scale": self.input_scale,
        }

    def valid_content_types(self):
        """
        :return: A set valid MIME type content types that this descriptor can
            handle.
        :rtype: set[str]
        """
        return {
            'image/tiff',
            'image/png',
            'image/jpeg',
        }

    def _compute_descriptor(self, data):
        raise NotImplementedError("Shouldn't get here as "
                                  "compute_descriptor[_async] is being "
                                  "overridden")

    def compute_descriptor(self, data, descr_factory=DFLT_DESCRIPTOR_FACTORY,
                           overwrite=False):
        """
        Given some data, return a descriptor element containing a descriptor
        vector.

        :raises RuntimeError: Descriptor extraction failure of some kind.
        :raises ValueError: Given data element content was not of a valid type
            with respect to this descriptor.

        :param data: Some kind of input data for the feature descriptor.
        :type data: smqtk.representation.DataElement

        :param descr_factory: Factory instance to produce the wrapping
            descriptor element instance. The default factory produces
            ``DescriptorMemoryElement`` instances by default.
        :type descr_factory: smqtk.representation.DescriptorElementFactory

        :param overwrite: Whether or not to force re-computation of a descriptor
            vector for the given data even when there exists a precomputed
            vector in the generated DescriptorElement as generated from the
            provided factory. This will overwrite the persistently stored vector
            if the provided factory produces a DescriptorElement implementation
            with such storage.
        :type overwrite: bool

        :return: Result descriptor element. UUID of this output descriptor is
            the same as the UUID of the input data element.
        :rtype: smqtk.representation.DescriptorElement

        """
        m = self.compute_descriptor_async([data], descr_factory, overwrite,
                                          procs=1)
        return m[data.uuid()]

    def compute_descriptor_async(self, data_iter,
                                 descr_factory=DFLT_DESCRIPTOR_FACTORY,
                                 overwrite=False, procs=None, **kwds):
        """
        Asynchronously compute feature data for multiple data items.

        :param data_iter: Iterable of data elements to compute features for.
            These must have UIDs assigned for feature association in return
            value.
        :type data_iter: collections.Iterable[smqtk.representation.DataElement]

        :param descr_factory: Factory instance to produce the wrapping
            descriptor element instance. The default factory produces
            ``DescriptorMemoryElement`` instances by default.
        :type descr_factory: smqtk.representation.DescriptorElementFactory

        :param overwrite: Whether or not to force re-computation of a descriptor
            vectors for the given data even when there exists precomputed
            vectors in the generated DescriptorElements as generated from the
            provided factory. This will overwrite the persistently stored
            vectors if the provided factory produces a DescriptorElement
            implementation such storage.
        :type overwrite: bool

        :param procs: Optional specification of how many processors to use
            when pooling sub-tasks. If None, we attempt to use all available
            cores.
        :type procs: int | None

        :raises ValueError: An input DataElement was of a content type that we
            cannot handle.

        :return: Mapping of input DataElement UUIDs to the computed descriptor
            element for that data. DescriptorElement UUID's are congruent with
            the UUID of the data element it is the descriptor of.
        :rtype: dict[collections.Hashable,
                     smqtk.representation.DescriptorElement]

        """
        # Create DescriptorElement instances for each data elem.
        #: :type: dict[collections.Hashable, smqtk.representation.DataElement]
        data_elements = {}
        #: :type: dict[collections.Hashable, smqtk.representation.DescriptorElement]
        descr_elements = {}
        self._log.debug("Checking content types; aggregating data/descriptor "
                        "elements.")
        prog_rep_state = [0] * 7
        for data in data_iter:
            ct = data.content_type()
            if ct not in self.valid_content_types():
                self._log.error("Cannot compute descriptor from content type "
                                "'%s' data: %s)" % (ct, data))
                raise ValueError("Cannot compute descriptor from content type "
                                 "'%s' data: %s)" % (ct, data))
            data_elements[data.uuid()] = data
            descr_elements[data.uuid()] = \
                descr_factory.new_descriptor(self.name, data.uuid())
            report_progress(self._log.debug, prog_rep_state, 1.0)
        self._log.debug("Given %d unique data elements", len(data_elements))

        # Reduce procs down to the number of elements to process if its smaller
        if len(data_elements) < (procs or multiprocessing.cpu_count()):
            procs = len(data_elements)
        if procs == 0:
            raise ValueError("No data elements provided")

        # For thread safely, only use .append() and .popleft() (queue)
        uuid4proc = deque()

        def check_get_uuid(descriptor_elem):
            if overwrite or not descriptor_elem.has_vector():
                # noinspection PyUnresolvedReferences
                uuid4proc.append(descriptor_elem.uuid())

        # Using thread-pool due to in-line function + updating local deque
        p = multiprocessing.pool.ThreadPool(procs)
        try:
            p.map(check_get_uuid, six.itervalues(descr_elements))
        finally:
            p.close()
            p.join()
        del p
        self._log.debug("%d descriptors already computed",
                        len(data_elements) - len(uuid4proc))

        if uuid4proc:
            self._log.debug("Converting deque to tuple for segmentation")
            uuid4proc = tuple(uuid4proc)

            # Split UUIDs into groups equal to our batch size, and an option
            # tail group that is less than our batch size.
            tail_size = len(uuid4proc) % self.batch_size
            batch_groups = (len(uuid4proc) - tail_size) // self.batch_size
            self._log.debug("Processing %d batches of size %d", batch_groups,
                            self.batch_size)
            if tail_size:
                self._log.debug("Processing tail group of size %d", tail_size)

            if batch_groups:
                for g in range(batch_groups):
                    self._log.debug("Starting batch: %d of %d",
                                    g + 1, batch_groups)
                    batch_uuids = \
                        uuid4proc[g * self.batch_size:(g + 1) * self.batch_size]
                    self._process_batch(batch_uuids, data_elements,
                                        descr_elements, procs, kwds.get('use_mp', True))

            if tail_size:
                batch_uuids = uuid4proc[-tail_size:]
                self._log.debug("Starting tail batch (size=%d)",
                                len(batch_uuids))
                self._process_batch(batch_uuids, data_elements, descr_elements,
                                    procs, kwds.get('use_mp', True))

        self._log.debug("forming output dict")
        return dict((data_elements[k].uuid(), descr_elements[k])
                    for k in data_elements)

    def _process_batch(self, uuids4proc, data_elements, descr_elements, procs, use_mp):
        """
        Run a number of data elements through the network, based on the number
        of UUIDs given, returning the vectors of

        :param uuids4proc: UUIDs of the source data to run in the network as a
            batch.
        :type uuids4proc: collections.Sequence[collections.Hashable]

        :param data_elements: Mapping of UUID to data element for input data.
        :type data_elements: dict[collections.Hashable,
                                  smqtk.representation.DataElement]

        :param descr_elements: Mapping of UUID to descriptor element based on
            input data elements.
        :type descr_elements: dict[collections.Hashable,
                                   smqtk.representation.DescriptorElement]

        :param procs: The number of asynchronous processes to run for loading
            images. This may be None to just use all available cores.
        :type procs: None | int

        :param use_mp: Whether or not to use a multiprocessing pool or a thread pool.
        :type use_mp: bool

        """
        self._log.debug("Updating network data layer shape (%d images)",
                        len(uuids4proc))
        self.network.blobs[self.data_layer].reshape(len(uuids4proc),
                                                    *self.net_data_shape[1:4])

        self._log.debug("Loading image pixel arrays")
        uid_num = len(uuids4proc)

        if use_mp:
            p = multiprocessing.Pool(procs)
        else:
            p = multiprocessing.pool.ThreadPool(procs)

        img_arrays = p.map(
            _process_load_img_array,
            zip(
                (data_elements[uid] for uid in uuids4proc),
                itertools.repeat(self.transformer, uid_num),
                itertools.repeat(self.data_layer, uid_num),
                itertools.repeat(self.load_truncated_images, uid_num),
                itertools.repeat(self.pixel_rescale, uid_num),
            )
        )
        p.close()
        p.join()

        self._log.debug("Loading image bytes into network layer '%s'",
                        self.data_layer)
        self.network.blobs[self.data_layer].data[...] = img_arrays

        self._log.debug("Moving network forward")
        self.network.forward()
        descriptor_list = self.network.blobs[self.return_layer].data

        self._log.debug("extracting return layer '%s' into descriptors",
                        self.return_layer)
        for uid, v in zip(uuids4proc, descriptor_list):
            if v.ndim > 1:
                # In case caffe generates multidimensional array (rows, 1, 1)
                descr_elements[uid].set_vector(numpy.ravel(v))
            else:
                descr_elements[uid].set_vector(v)


def _process_load_img_array((data_element, transformer,
                             data_layer, load_truncated_images,
                             pixel_rescale)):
    """
    Helper function for multiprocessing image data loading

    :param data_element: DataElement providing the bytes
    :type data_element: smqtk.representation.DataElement

    :param transformer: Caffe Transformer instance for pre-processing
    :type transformer: caffe.io.Transformer

    :param load_truncated_images: If PIL should be allowed to load truncated
        image data. If false, and exception will be raised when encountering
        such imagery.

    :return: Pre-processed numpy array.

    """
    PIL.ImageFile.LOAD_TRUNCATED_IMAGES = load_truncated_images
    img = PIL.Image.open(io.BytesIO(data_element.get_bytes()))
    if img.mode != "RGB":
        img = img.convert("RGB")
    # Caffe natively uses float types (32-bit)
    try:
        # This can fail if the image is truncated and we're not allowing the
        # loading of those images
        img_a = numpy.asarray(img, numpy.float32)
    except:
        logging.getLogger(__name__).error(
            "Failed array-ifying data element. Image may be truncated: %s",
            data_element
        )
        raise
    assert img_a.ndim == 3, \
        "Loaded invalid RGB image with shape %s" \
        % img_a.shape
    if pixel_rescale:
        pmin, pmax = min(pixel_rescale), max(pixel_rescale)
        r = pmax - pmin
        img_a = (img_a / (255. / r)) + pmin
    img_at = transformer.preprocess(data_layer, img_a)
    return img_at<|MERGE_RESOLUTION|>--- conflicted
+++ resolved
@@ -166,20 +166,14 @@
         # Questions:
         #   - ``caffe.TEST`` indicates phase of either TRAIN or TEST
         self._log.debug("Initializing network")
-<<<<<<< HEAD
         network_prototxt_element = from_uri(self.network_prototxt_uri)
         network_model_element = from_uri(self.network_model_uri)
         self._log.debug("Loading Caffe network from network/model configs")
         self.network = caffe.Net(network_prototxt_element.write_temp(),
-                                 network_model_element.write_temp(),
-                                 caffe.TEST)
+                                 caffe.TEST,
+                                 weights=network_model_element.write_temp())
         network_prototxt_element.clean_temp()
         network_model_element.clean_temp()
-=======
-        self.network = caffe.Net(self.network_prototxt_filepath,
-                                 caffe.TEST,
-                                 weights=self.network_model_filepath)
->>>>>>> f2ed51b4
         # Assuming the network has a 'data' layer and notion of data shape
         self.net_data_shape = self.network.blobs[self.data_layer].data.shape
         self._log.debug("Network data shape: %s", self.net_data_shape)

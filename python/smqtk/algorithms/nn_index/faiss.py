from __future__ import absolute_import, division
from __future__ import print_function, unicode_literals

<<<<<<< HEAD
import collections
from copy import deepcopy
import itertools
import json
=======
# noinspection PyPep8Naming
from six.moves import range, cPickle as pickle, zip
from six import next

import logging
>>>>>>> 1da90355
import multiprocessing
import numpy as np
import os
import six
import tempfile

from six.moves import zip

from smqtk.algorithms.nn_index import NearestNeighborsIndex
from smqtk.exceptions import ReadOnlyError
from smqtk.representation import (
    get_data_element_impls,
    get_descriptor_index_impls,
    get_key_value_store_impls,
)
from smqtk.representation.descriptor_element import elements_to_matrix
from smqtk.utils import plugin, merge_dict, metrics

# Requires FAISS bindings
try:
    import faiss
except ImportError:
    faiss = None


class FaissNearestNeighborsIndex (NearestNeighborsIndex):
    """
    Nearest-neighbor computation using the FAISS library.
<<<<<<< HEAD
=======

    SUPPORT FOR THIS FUNCTIONALITY IS EXPERIMENTAL AT THIS STAGE. THERE ARE
    NO TESTS AND THE IMPLEMENTATION DOES NOT COVER ALL OF THE FUNCTIONALITY
    OF THE FAISS LIBRARY.
>>>>>>> 1da90355
    """

    @staticmethod
    def gpu_supported():
        """
        :return: If FAISS seems to have GPU support or not.
        :rtype: bool
        """
        # Test if the GPU version is available
        if hasattr(faiss, "StandardGpuResources"):
            return True
        else:
            return False

    @classmethod
    def is_usable(cls):
        # if underlying library is not found, the import above will error
        return faiss is not None

    @classmethod
    def get_default_config(cls):
        """
        Generate and return a default configuration dictionary for this class.
        This will be primarily used for generating what the configuration
        dictionary would look like for this class without instantiating it.

        By default, we observe what this class's constructor takes as
        arguments, turning those argument names into configuration dictionary
        keys. If any of those arguments have defaults, we will add those
        values into the configuration dictionary appropriately. The dictionary
        returned should only contain JSON compliant value types.

        It is not be guaranteed that the configuration dictionary returned
        from this method is valid for construction of an instance of this
        class.

        :return: Default configuration dictionary for the class.
        :rtype: dict

        """
        default = super(FaissNearestNeighborsIndex, cls).get_default_config()

        data_element_default_config = plugin.make_config(
            get_data_element_impls())
        default['index_element'] = data_element_default_config
        default['index_param_element'] = deepcopy(data_element_default_config)

        di_default = plugin.make_config(get_descriptor_index_impls())
        default['descriptor_set'] = di_default

        kvs_default = plugin.make_config(get_key_value_store_impls())
        default['idx2uid_kvs'] = kvs_default
        default['uid2idx_kvs'] = deepcopy(kvs_default)

        return default

    @classmethod
    def from_config(cls, config_dict, merge_default=True):
        """
        Instantiate a new instance of this class given the configuration
        JSON-compliant dictionary encapsulating initialization arguments.

        This method should not be called via super unless and instance of the
        class is desired.

        :param config_dict: JSON compliant dictionary encapsulating
            a configuration.
        :type config_dict: dict

        :param merge_default: Merge the given configuration on top of the
            default provided by ``get_default_config``.
        :type merge_default: bool

        :return: Constructed instance from the provided config.
        :rtype: LSHNearestNeighborIndex

        """
        if merge_default:
            cfg = cls.get_default_config()
            merge_dict(cfg, config_dict)
        else:
            cfg = config_dict

        cfg['descriptor_set'] = plugin.from_plugin_config(
            cfg['descriptor_set'], get_descriptor_index_impls()
        )
        cfg['uid2idx_kvs'] = plugin.from_plugin_config(
            cfg['uid2idx_kvs'], get_key_value_store_impls()
        )
        cfg['idx2uid_kvs'] = plugin.from_plugin_config(
            cfg['idx2uid_kvs'], get_key_value_store_impls()
        )

        if (cfg['index_element'] and
                cfg['index_element']['type']):
            index_element = plugin.from_plugin_config(
                cfg['index_element'], get_data_element_impls())
            cfg['index_element'] = index_element
        else:
            cfg['index_element'] = None

        if (cfg['index_param_element'] and
                cfg['index_param_element']['type']):
            index_param_element = plugin.from_plugin_config(
                cfg['index_param_element'], get_data_element_impls())
            cfg['index_param_element'] = index_param_element
        else:
            cfg['index_param_element'] = None

        return super(FaissNearestNeighborsIndex, cls).from_config(cfg, False)

    def __init__(self, descriptor_set, idx2uid_kvs, uid2idx_kvs,
                 index_element=None, index_param_element=None,
                 read_only=False, factory_string='IVF1,Flat',
                 use_multiprocessing=True, use_gpu=False, gpu_id=0,
                 random_seed=None):
        """
        Initialize FAISS index properties. Does not contain a queryable index
        until one is built via the ``build_index`` method, or loaded from
        existing model files.

        :param descriptor_set: Index in which DescriptorElements will be
            stored.
        :type descriptor_set: smqtk.representation.DescriptorIndex

        :param idx2uid_kvs: Key-value storage mapping FAISS indexed vector
            index to descriptor UID.  This should be the inverse of
            `uid2idx_kvs`.
        :type idx2uid_kvs: smqtk.representation.KeyValueStore

        :param uid2idx_kvs: Key-value storage mapping descriptor UIDs to FAISS
            indexed vector index.  This should be the inverse of `idx2uid_kvs`.
        :type uid2idx_kvs: smqtk.representation.KeyValueStore

        :param index_element: Optional DataElement used to load/store the
            index. When None, the index will only be stored in memory.
        :type index_element: None | smqtk.representation.DataElement

        :param index_param_element: Optional DataElement used to load/store
            the index parameters. When None, the index will only be stored in
            memory.
        :type index_param_element: None | smqtk.representation.DataElement

        :param read_only: If True, `build_index` will error if there is an
            existing index. False by default.
        :type read_only: bool

        :param factory_string: String to pass to FAISS' `index_factory`;
            see the documentation [1] on this feature for more details.
            TODO(john.moeller): Flat indexes are not supported, so set the
            default to 'IVF1,Flat', which is essentially a flat index.
        :type factory_string: str | unicode

        :param use_multiprocessing: Whether or not to use discrete processes
            as the parallelization agent vs python threads.
        :type use_multiprocessing: bool

        :param use_gpu: Use a GPU index if GPU support is available.  A
            RuntimeError is thrown during instance construction if GPU support
            is not available and this flag is true.  See the following for
            FAISS GPU documentation and limitations:

                https://github.com/facebookresearch/faiss/wiki/Faiss-on-the-GPU
        :type use_gpu: bool

        :param gpu_id: If the GPU implementation is available for FAISS
            (automatically determined) use the GPU with this device number /
            ID.
        :type gpu_id: int

        :param random_seed: Integer to use as the random number generator
            seed.
        :type random_seed: int | None

        [1]: https://github.com/facebookresearch/faiss/wiki/High-level-interface-and-auto-tuning#index-factory

        """
        super(FaissNearestNeighborsIndex, self).__init__()

        if not isinstance(factory_string, six.string_types):
            raise ValueError('The factory_string parameter must be a '
                             'recognized string type.')

        self._descriptor_set = descriptor_set
        self._idx2uid_kvs = idx2uid_kvs
        self._uid2idx_kvs = uid2idx_kvs
        self._index_element = index_element
        self._index_param_element = index_param_element
        self.read_only = read_only
        self.factory_string = str(factory_string)
        self.use_multiprocessing = use_multiprocessing
        self._use_gpu = use_gpu
        self._gpu_id = gpu_id
        self.random_seed = None
        if random_seed is not None:
            self.random_seed = int(random_seed)
        # Index value for the next added element.  Reset to 0 on a build.
        self._next_index = 0

        # Place-holder for option GPU resource reference. Just exist for the
        # duration of the index converted with it.
        self._gpu_resources = None
        if self._use_gpu and not self.gpu_supported():
            raise RuntimeError("Requested GPU use but FAISS does not seem to "
                               "support GPU functionality.")

        # Lock for accessing FAISS model components.
        self._model_lock = multiprocessing.RLock()
        # Placeholder for FAISS model instance.
        self._faiss_index = None

        # Load the index/parameters if one exists
        self._load_faiss_model()

    def get_config(self):
        config = {
            "descriptor_set": plugin.to_plugin_config(self._descriptor_set),
            "uid2idx_kvs": plugin.to_plugin_config(self._uid2idx_kvs),
            "idx2uid_kvs": plugin.to_plugin_config(self._idx2uid_kvs),
            "factory_string": self.factory_string,
            "read_only": self.read_only,
            "random_seed": self.random_seed,
            "use_multiprocessing": self.use_multiprocessing,
            "use_gpu": self._use_gpu,
            "gpu_id": self._gpu_id,
        }
        if self._index_element:
            config['index_element'] = plugin.to_plugin_config(
                self._index_element)
        if self._index_param_element:
            config['index_param_element'] = plugin.to_plugin_config(
                self._index_param_element)

        return config

    def _convert_index(self, faiss_index):
        """
        Convert the given index to a GpuIndex if `use_gpu` is True, otherwise
        return the index given (no-op).

        :param faiss_index: Index to convert.
        :type faiss_index: faiss.Index

        :return: Optionally converted index.
        :rtype: faiss.Index | faiss.GpuIndex

        """
        # If we're to use a GPU index and what we're given isn't already a GPU
        # index.
        if self._use_gpu and not isinstance(faiss_index, faiss.GpuIndex):
            self._log.debug("-> GPU-enabling index")
            # New resources
            self._gpu_resources = faiss.StandardGpuResources()
            faiss_index = faiss.index_cpu_to_gpu(faiss.StandardGpuResources(),
                                                 self._gpu_id, faiss_index)
        return faiss_index

    def _index_factory_wrapper(self, d, factory_string):
        """
        Create a FAISS index for the given descriptor dimensionality and
        factory string.

        This *always* produces an index using the L2 metric.

        :param d: Integer indexed vector dimensionality.
        :type d: int

        :param factory_string: Factory string to drive index generation.
        :type factory_string: str

        :return: Constructed index.
        :rtype: faiss.Index | faiss.GpuIndex
        """
        self._log.debug("Creating index by factory: '%s'", factory_string)
        index = faiss.index_factory(d, factory_string, faiss.METRIC_L2)
        return self._convert_index(index)

    def _has_model_data(self):
        """
        Check if configured model files are configured and not empty.
        """
        with self._model_lock:
            return (self._index_element and
                    self._index_param_element and
                    not self._index_element.is_empty() and
                    not self._index_param_element.is_empty())

    def _load_faiss_model(self):
        """
        Load the FAISS model from the configured DataElement
        """
        with self._model_lock:
            if self._has_model_data():
                # Load the binary index
                tmp_fp = self._index_element.write_temp()
                self._faiss_index = self._convert_index(
                    faiss.read_index(tmp_fp)
                )
                self._index_element.clean_temp()

                # Params pickle include the build params + our local state
                # params.
                state = json.loads(self._index_param_element.get_bytes())
                self.factory_string = state["factory_string"]
                self.read_only = state["read_only"]
                self.random_seed = state["random_seed"]
                self.use_multiprocessing = state["use_multiprocessing"]
                self._next_index = state["next_index"]

                # Check that descriptor-set and kvstore instances match up in
                # size.
                assert len(self._descriptor_set) == len(self._uid2idx_kvs) == \
                    len(self._idx2uid_kvs) == self._faiss_index.ntotal, \
                    "Not all of our storage elements agree on size: " \
                    "len(dset, uid2idx, idx2uid, faiss_idx) = " \
                    "(%d, %d, %d, %d)" \
                    % (len(self._descriptor_set), len(self._uid2idx_kvs),
                       len(self._idx2uid_kvs), self._faiss_index.ntotal)

    def _save_faiss_model(self):
        """
        Save the index and parameters to the configured DataElements.
        """
        with self._model_lock:
            # Only write to cache elements if they are both writable.
            writable = (self._index_element and
                        self._index_element.writable() and
                        self._index_param_element and
                        self._index_param_element.writable())
            if writable:
                self._log.debug("Storing index: %s", self._index_element)
                # FAISS wants to write to a file, so make a temp file, then
                # read it in, putting bytes into element.
                fd, fp = tempfile.mkstemp()
                try:
                    # Write function needs a CPU index instance, so bring it
                    # down from the GPU if necessary.
                    if self._use_gpu and isinstance(self._faiss_index,
                                                    faiss.GpuIndex):
                        to_write = faiss.index_gpu_to_cpu(self._faiss_index)
                    else:
                        to_write = self._faiss_index
                    faiss.write_index(to_write, fp)
                    self._index_element.set_bytes(
                        os.read(fd, os.path.getsize(fp)))
                finally:
                    os.close(fd)
                    os.remove(fp)
                # Store index parameters used.
                params = {
                    "factory_string": self.factory_string,
                    "read_only": self.read_only,
                    "random_seed": self.random_seed,
                    "use_multiprocessing": self.use_multiprocessing,
                    "next_index": self._next_index,
                }
                self._index_param_element.set_bytes(json.dumps(params))

    def _build_index(self, descriptors):
        """
        Internal method to be implemented by sub-classes to build the index
        with the given descriptor data elements.

        Subsequent calls to this method should rebuild the current index.
        This method shall not add to the existing index nor raise an exception
        to as to protect the current index.

        :param descriptors: Iterable of descriptor elements to build index
            over.
        :type descriptors:
            collections.Iterable[smqtk.representation.DescriptorElement]

        """
        if self.read_only:
            raise ReadOnlyError("Cannot modify read-only index.")

        self._log.info("Building new FAISS index")

        # We need to fork the iterator, so stick the elements in a list
        desc_list = list(descriptors)
        data, new_uuids = self._descriptors_to_matrix(desc_list)
        n, d = data.shape
        idx_ids = np.arange(n)  # restart IDs from 0.

        # Build a faiss index but don't internalize it until we have a lock.

        faiss_index = self._index_factory_wrapper(d, self.factory_string)
        # noinspection PyArgumentList
        faiss_index.train(data)
        # TODO(john.moeller): This will raise an exception on flat indexes.
        # There's a solution which involves wrapping the index in an
        # IndexIDMap, but it doesn't work because of a bug in FAISS. So for
        # now we don't support flat indexes.
        # noinspection PyArgumentList
        faiss_index.add_with_ids(data, idx_ids)

        assert faiss_index.d == d, \
            "FAISS index dimension doesn't match data dimension"
        assert faiss_index.ntotal == n, \
            "FAISS index size doesn't match data size"

        with self._model_lock:
            self._faiss_index = faiss_index
            self._log.info("FAISS index has been constructed with %d "
                           "vectors", n)

            self._log.debug("Clearing and adding new descriptor elements")
            self._descriptor_set.clear()
            self._descriptor_set.add_many_descriptors(desc_list)
            assert len(self._descriptor_set) == n, \
                "New descriptor set size doesn't match data size"

            self._uid2idx_kvs.clear()
            self._uid2idx_kvs.add_many(
                dict(itertools.izip(new_uuids, idx_ids))
            )
            assert len(self._uid2idx_kvs) == n, \
                "New uid2idx map size doesn't match data size."

            self._idx2uid_kvs.clear()
            self._idx2uid_kvs.add_many(
                dict(itertools.izip(idx_ids, new_uuids))
            )
            assert len(self._idx2uid_kvs) == n, \
                "New idx2uid map size doesn't match data size."

            self._next_index = n

            self._save_faiss_model()

    def _update_index(self, descriptors):
        """
        Internal method to be implemented by sub-classes to additively update
        the current index with the one or more descriptor elements given.

        If no index exists yet, a new one should be created using the given
        descriptors.

        :param descriptors: Iterable of descriptor elements to add to this
            index.
        :type descriptors:
            collections.Iterable[smqtk.representation.DescriptorElement]

        :raises RuntimeError: If a given descriptor is already present in this
            index.  Adding a duplicate descriptor would cause duplicates in
            a nearest-neighbor return (no de-duplication).

        """
        if self.read_only:
            raise ReadOnlyError("Cannot modify read-only index.")

        if self._faiss_index is None:
            self._build_index(descriptors)
            return

        self._log.debug('Updating FAISS index')

        # We need to fork the iterator, so stick the elements in a list
        desc_list = list(descriptors)
        data, new_uuids = self._descriptors_to_matrix(desc_list)
        n, d = data.shape

        with self._model_lock:
            # Assert that new descriptors do not intersect with existing
            # descriptors.
            for uid in new_uuids:
                if uid in self._uid2idx_kvs:
                    raise RuntimeError("Descriptor with UID %s already "
                                       "present in this index.")

            old_ntotal = self.count()

            next_next_index = self._next_index + n
            new_ids = np.arange(self._next_index, next_next_index)
            self._next_index = next_next_index

            assert self._faiss_index.d == d, \
                "FAISS index dimension doesn't match data dimension"
            self._faiss_index.add_with_ids(data, new_ids)
            assert self._faiss_index.ntotal == old_ntotal + n, \
                "New FAISS index size doesn't match old + data size"
            self._log.info("FAISS index has been updated with %d"
                           " new vectors", n)

            self._log.debug("Adding new descriptor elements")
            self._descriptor_set.add_many_descriptors(desc_list)
            assert len(self._descriptor_set) == old_ntotal + n, \
                "New descriptor set size doesn't match old + data size"

            self._uid2idx_kvs.add_many(
                dict(itertools.izip(new_uuids, new_ids))
            )
            assert len(self._uid2idx_kvs) == old_ntotal + n, \
                "New uid2idx kvs size doesn't match old + new data size."

            self._idx2uid_kvs.add_many(
                dict(itertools.izip(new_ids, new_uuids))
            )
            assert len(self._idx2uid_kvs) == old_ntotal + n, \
                "New idx2uid kvs size doesn't match old + new data size."

            self._save_faiss_model()

    def _remove_from_index(self, uids):
        """
        Internal method to be implemented by sub-classes to partially remove
        descriptors from this index associated with the given UIDs.

        :param uids: Iterable of UIDs of descriptors to remove from this index.
        :type uids: collections.Iterable[collections.Hashable]

<<<<<<< HEAD
        :raises KeyError: One or more UIDs provided do not match any stored
            descriptors.

        """
        if self.read_only:
            raise ReadOnlyError("Cannot modify read-only index.")

        with self._model_lock:
            # Check that provided IDs are present in uid2idx mapping.
            uids_d = collections.deque()
            for uid in uids:
                if uid not in self._uid2idx_kvs:
                    raise KeyError(uid)
                uids_d.append(uid)

            # Remove elements from structures
            # - faiss remove_ids requires a np.ndarray of int64 type.
            rm_idxs = np.asarray([self._uid2idx_kvs[uid] for uid in uids_d],
                                 dtype=np.int64)
            self._faiss_index.remove_ids(rm_idxs)
            self._descriptor_set.remove_many_descriptors(uids_d)
            self._uid2idx_kvs.remove_many(uids_d)
            self._idx2uid_kvs.remove_many(rm_idxs)
            self._save_faiss_model()

    def _descriptors_to_matrix(self, descriptors):
        """
        Extract an (n,d) array with the descriptor vectors in each row,
        and a corresponding list of uuids from the list of descriptors.
=======
    def _build_faiss_model(self):
        sample = next(self._descriptor_set.iterdescriptors())
        sample_v = sample.vector()
        n, d = self.count(), sample_v.size
>>>>>>> 1da90355

        :param descriptors: List descriptor elements to add to this
            index.
        :type descriptors: list[smqtk.representation.DescriptorElement]

        :return: An (n,d) array of descriptors (d-dim descriptors in n
            rows), and the corresponding list of descriptor uuids.
        :rtype: (np.ndarray, list[collections.Hashable])
        """
        new_uuids = [desc.uuid() for desc in descriptors]
        sample_v = descriptors[0].vector()
        n, d = len(new_uuids), sample_v.size
        data = np.empty((n, d), dtype=np.float32)
        elements_to_matrix(
            descriptors, mat=data,
            use_multiprocessing=self.use_multiprocessing,
            report_interval=1.0,
        )
<<<<<<< HEAD
        self._log.info("data shape, type: %s, %s",
                       data.shape, data.dtype)
        self._log.info("# uuids: %d", n)
        return data, new_uuids
=======
        self._uuids = np.array(list(self._descriptor_set.keys()))
        self.faiss_flat = faiss.IndexFlatL2(d)

        if self.exhaustive:
            self._faiss_index = faiss.IndexIDMap(self.faiss_flat)
        else:
            nlist = 10000
            self._faiss_index = faiss.IndexIVFFlat(
                self.faiss_flat, d, nlist, faiss.METRIC_L2)
            self._faiss_index.train(data)
            self._faiss_index.nprobe = 5000

        self._log.info("data shape, type: %s, %s", data.shape, data.dtype)
        self._log.info("uuid shape, type: %s, %s",
                       self._uuids.shape, self._uuids.dtype)
        self._faiss_index.add_with_ids(data, self._uuids)

        self._log.info("FAISS index has been constructed with %d vectors",
                       self._faiss_index.ntotal)
>>>>>>> 1da90355

    def count(self):
        """
        :return: Number of elements in this index.
        :rtype: int
        """
        with self._model_lock:
            # If we don't have a searchable index we don't actually have
            # anything.
            if self._faiss_index:
                return self._faiss_index.ntotal
            else:
                return 0

    def _nn(self, d, n=1):
        """
        Internal method to be implemented by sub-classes to return the nearest
        `N` neighbors to the given descriptor element.

        When this internal method is called, we have already checked that there
        is a vector in ``d`` and our index is not empty.

        :param d: Descriptor element to compute the neighbors of.
        :type d: smqtk.representation.DescriptorElement

        :param n: Number of nearest neighbors to find.
        :type n: int

        :return: Tuple of nearest N DescriptorElement instances, and a tuple of
            the distance values to those neighbors.
        :rtype: (tuple[smqtk.representation.DescriptorElement], tuple[float])

        """
        q = d.vector()[np.newaxis, :].astype(np.float32)

        self._log.debug("Received query for %d nearest neighbors", n)

        with self._model_lock:
            s_dists, s_ids = self._faiss_index.search(q, n)
            s_dists, s_ids = np.sqrt(s_dists[0, :]), s_ids[0, :]
            uuids = [self._idx2uid_kvs[s_id] for s_id in s_ids]

<<<<<<< HEAD
            descriptors = self._descriptor_set.get_many_descriptors(uuids)
=======
        descriptors = tuple(self._descriptor_set.get_many_descriptors(uuids))
        d_vectors = elements_to_matrix(descriptors)
        d_dists = np.sqrt(((d_vectors - q)**2).sum(axis=1))

        order = dists.argsort()
        uuids, dists = list(zip(*((uuids[oidx], d_dists[oidx])
                                  for oidx in order)))
>>>>>>> 1da90355

        self._log.debug("Min and max FAISS distances: %g, %g",
                        min(s_dists), max(s_dists))

        descriptors = tuple(descriptors)
        d_vectors = elements_to_matrix(descriptors)
        d_dists = metrics.euclidean_distance(d_vectors, q)

        self._log.debug("Min and max descriptor distances: %g, %g",
                        min(d_dists), max(d_dists))

        order = d_dists.argsort()
        uuids, d_dists = zip(*((uuids[oidx], d_dists[oidx]) for oidx in order))

        self._log.debug("Returning query result of size %g", len(uuids))

        return descriptors, tuple(d_dists)


NN_INDEX_CLASS = FaissNearestNeighborsIndex<|MERGE_RESOLUTION|>--- conflicted
+++ resolved
@@ -1,18 +1,9 @@
 from __future__ import absolute_import, division
 from __future__ import print_function, unicode_literals
 
-<<<<<<< HEAD
 import collections
 from copy import deepcopy
-import itertools
 import json
-=======
-# noinspection PyPep8Naming
-from six.moves import range, cPickle as pickle, zip
-from six import next
-
-import logging
->>>>>>> 1da90355
 import multiprocessing
 import numpy as np
 import os
@@ -41,13 +32,6 @@
 class FaissNearestNeighborsIndex (NearestNeighborsIndex):
     """
     Nearest-neighbor computation using the FAISS library.
-<<<<<<< HEAD
-=======
-
-    SUPPORT FOR THIS FUNCTIONALITY IS EXPERIMENTAL AT THIS STAGE. THERE ARE
-    NO TESTS AND THE IMPLEMENTATION DOES NOT COVER ALL OF THE FUNCTIONALITY
-    OF THE FAISS LIBRARY.
->>>>>>> 1da90355
     """
 
     @staticmethod
@@ -462,14 +446,14 @@
 
             self._uid2idx_kvs.clear()
             self._uid2idx_kvs.add_many(
-                dict(itertools.izip(new_uuids, idx_ids))
+                dict(zip(new_uuids, idx_ids))
             )
             assert len(self._uid2idx_kvs) == n, \
                 "New uid2idx map size doesn't match data size."
 
             self._idx2uid_kvs.clear()
             self._idx2uid_kvs.add_many(
-                dict(itertools.izip(idx_ids, new_uuids))
+                dict(zip(idx_ids, new_uuids))
             )
             assert len(self._idx2uid_kvs) == n, \
                 "New idx2uid map size doesn't match data size."
@@ -538,13 +522,13 @@
                 "New descriptor set size doesn't match old + data size"
 
             self._uid2idx_kvs.add_many(
-                dict(itertools.izip(new_uuids, new_ids))
+                dict(zip(new_uuids, new_ids))
             )
             assert len(self._uid2idx_kvs) == old_ntotal + n, \
                 "New uid2idx kvs size doesn't match old + new data size."
 
             self._idx2uid_kvs.add_many(
-                dict(itertools.izip(new_ids, new_uuids))
+                dict(zip(new_ids, new_uuids))
             )
             assert len(self._idx2uid_kvs) == old_ntotal + n, \
                 "New idx2uid kvs size doesn't match old + new data size."
@@ -559,7 +543,6 @@
         :param uids: Iterable of UIDs of descriptors to remove from this index.
         :type uids: collections.Iterable[collections.Hashable]
 
-<<<<<<< HEAD
         :raises KeyError: One or more UIDs provided do not match any stored
             descriptors.
 
@@ -589,12 +572,6 @@
         """
         Extract an (n,d) array with the descriptor vectors in each row,
         and a corresponding list of uuids from the list of descriptors.
-=======
-    def _build_faiss_model(self):
-        sample = next(self._descriptor_set.iterdescriptors())
-        sample_v = sample.vector()
-        n, d = self.count(), sample_v.size
->>>>>>> 1da90355
 
         :param descriptors: List descriptor elements to add to this
             index.
@@ -613,32 +590,10 @@
             use_multiprocessing=self.use_multiprocessing,
             report_interval=1.0,
         )
-<<<<<<< HEAD
         self._log.info("data shape, type: %s, %s",
                        data.shape, data.dtype)
         self._log.info("# uuids: %d", n)
         return data, new_uuids
-=======
-        self._uuids = np.array(list(self._descriptor_set.keys()))
-        self.faiss_flat = faiss.IndexFlatL2(d)
-
-        if self.exhaustive:
-            self._faiss_index = faiss.IndexIDMap(self.faiss_flat)
-        else:
-            nlist = 10000
-            self._faiss_index = faiss.IndexIVFFlat(
-                self.faiss_flat, d, nlist, faiss.METRIC_L2)
-            self._faiss_index.train(data)
-            self._faiss_index.nprobe = 5000
-
-        self._log.info("data shape, type: %s, %s", data.shape, data.dtype)
-        self._log.info("uuid shape, type: %s, %s",
-                       self._uuids.shape, self._uuids.dtype)
-        self._faiss_index.add_with_ids(data, self._uuids)
-
-        self._log.info("FAISS index has been constructed with %d vectors",
-                       self._faiss_index.ntotal)
->>>>>>> 1da90355
 
     def count(self):
         """
@@ -681,17 +636,7 @@
             s_dists, s_ids = np.sqrt(s_dists[0, :]), s_ids[0, :]
             uuids = [self._idx2uid_kvs[s_id] for s_id in s_ids]
 
-<<<<<<< HEAD
             descriptors = self._descriptor_set.get_many_descriptors(uuids)
-=======
-        descriptors = tuple(self._descriptor_set.get_many_descriptors(uuids))
-        d_vectors = elements_to_matrix(descriptors)
-        d_dists = np.sqrt(((d_vectors - q)**2).sum(axis=1))
-
-        order = dists.argsort()
-        uuids, dists = list(zip(*((uuids[oidx], d_dists[oidx])
-                                  for oidx in order)))
->>>>>>> 1da90355
 
         self._log.debug("Min and max FAISS distances: %g, %g",
                         min(s_dists), max(s_dists))

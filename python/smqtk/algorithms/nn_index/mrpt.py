--- conflicted
+++ resolved
@@ -2,19 +2,13 @@
 from __future__ import absolute_import, division
 from __future__ import print_function, unicode_literals
 
-<<<<<<< HEAD
 from itertools import chain, groupby
-=======
-# noinspection PyPep8Naming
+from os import path as osp
+import threading
+
+import numpy as np
 from six.moves import range, cPickle as pickle, zip
 from six import next
-
->>>>>>> 1da90355
-from os import path as osp
-import threading
-
-import numpy as np
-from six.moves import range, cPickle as pickle, zip
 
 from smqtk.algorithms.nn_index import NearestNeighborsIndex
 from smqtk.exceptions import ReadOnlyError
@@ -242,12 +236,7 @@
         """
         Build an MRPT structure
         """
-<<<<<<< HEAD
-        sample = self._descriptor_set.iterdescriptors().next()
-=======
-
         sample = next(self._descriptor_set.iterdescriptors())
->>>>>>> 1da90355
         sample_v = sample.vector()
         n = self.count()
         d = sample_v.size

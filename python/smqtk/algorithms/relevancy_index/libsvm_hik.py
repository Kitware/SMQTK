--- conflicted
+++ resolved
@@ -12,17 +12,11 @@
 )
 from smqtk.utils.metrics import histogram_intersection_distance
 from smqtk.utils.parallel import parallel_map
-<<<<<<< HEAD
-from six.moves import range, zip
-import six
-import collections
-=======
 
 try:
     import cPickle as pickle
 except ImportError:
     import pickle
->>>>>>> db9ea6cf
 
 try:
     import svm
@@ -440,6 +434,10 @@
                 row_wise=True
             )
 
+            # TODO(john.moeller): None of the Platt scaling should be necessary.
+            # svmutil.svm_predict will apply the Platt scaling directly. See
+            # https://github.com/cjlin1/libsvm/tree/master/python
+
             self._log.debug("Platt scaling")
             # the actual platt scaling stuff
             weights = numpy.array(svm_model.get_sv_coef()).flatten()
@@ -485,70 +483,4 @@
     def get_model(self):
         return self.svm_model
 
-<<<<<<< HEAD
-=======
-        self._log.debug("making test distance matrix")
-        # Number of support vectors
-        # Q: is this always the same as ``svm_model.l``?
-        num_SVs = sum(svm_model.nSV[:svm_model.nr_class])
-        # Support vector dimensionality
-        dim_SVs = len(train_vectors[0])
-        # initialize matrix they're going into
-        svm_SVs = numpy.ndarray((num_SVs, dim_SVs), dtype=float)
-        for i, nlist in enumerate(svm_model.SV[:svm_SVs.shape[0]]):
-            svm_SVs[i, :] = [n.value for n in nlist[:len(train_vectors[0])]]
-        # compute matrix of distances from support vectors to index elements
-        # TODO: Optimize this step by caching SV distance vectors
-        #       - It is known that SVs are vectors from the training data, so
-        #           if the same descriptors are given to this function
-        #           repeatedly (which is the case for IQR), this can be faster
-        #           because we're only computing at most a few more distance
-        #           vectors against our indexed descriptor matrix, and the rest
-        #           have already been computed before.
-        #       - At worst, we're effectively doing this call because each SV
-        #           needs to have its distance vector computed.
-        svm_test_k = compute_distance_matrix(svm_SVs, self._descr_matrix,
-                                             histogram_intersection_distance,
-                                             row_wise=True)
-
-        # TODO(john.moeller): None of the Platt scaling should be necessary.
-        # svmutil.svm_predict will apply the Platt scaling directly. See
-        # https://github.com/cjlin1/libsvm/tree/master/python
-
-        self._log.debug("Platt scaling")
-        # the actual platt scaling stuff
-        weights = numpy.array(svm_model.get_sv_coef()).flatten()
-        margins = numpy.dot(weights, svm_test_k)
-        rho = svm_model.rho[0]
-        probA = svm_model.probA[0]
-        probB = svm_model.probB[0]
-        #: :type: numpy.core.multiarray.ndarray
-        probs = 1.0 / (1.0 + numpy.exp((margins - rho) * probA + probB))
-
-        # Detect whether we need to flip probabilities
-        # - Probability of input positive examples should have a high
-        #   probability score among the generated probabilities of our index.
-        # - If the positive example probabilities show to be in the lower 50%,
-        #   flip the generated probabilities, since its experimentally known
-        #   that the SVM will change which index it uses to represent a
-        #   particular class label occasionally, which influences the Platt
-        #   scaling apparently.
-        pos_vectors = numpy.array(train_vectors[:num_pos])
-        pos_test_k = compute_distance_matrix(svm_SVs, pos_vectors,
-                                             histogram_intersection_distance,
-                                             row_wise=True)
-        pos_margins = numpy.dot(weights, pos_test_k)
-        #: :type: numpy.core.multiarray.ndarray
-        pos_probs = 1.0 / (1.0 + numpy.exp((pos_margins - rho) * probA + probB))
-        # Check if average positive probability is less than the average index
-        # probability. If so, the platt scaling probably needs to be flipped.
-        if (pos_probs.sum() / pos_probs.size) < (probs.sum() / probs.size):
-            self._log.debug("inverting probabilities")
-            probs = 1. - probs
-
-        rank_pool = dict(zip(self._descr_cache, probs))
-        return rank_pool
->>>>>>> db9ea6cf
-
-
 RELEVANCY_INDEX_CLASS = LibSvmHikRelevancyIndex
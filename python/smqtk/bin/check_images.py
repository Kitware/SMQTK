"""
Validate a list of images returning the filepaths and UUIDs of only the
valid images, or optionally, only the invalid images.
"""
from __future__ import print_function
import logging
import os
import sys

from smqtk.utils.bin_utils import (
    basic_cli_parser,
    initialize_logging,
)
from smqtk.representation.data_element.file_element import DataFileElement
from smqtk.utils.image_utils import is_valid_element
from smqtk.utils import parallel
from six.moves import map


__author__ = 'dan.lamanna@kitware.com'


def get_cli_parser():
    parser = basic_cli_parser(__doc__, configuration_group=False)

    parser.add_argument('-i', '--invert',
                        default=False, action='store_true',
                        help='Invert results, showing only invalid images.')

    g_required = parser.add_argument_group("Required Arguments")
    g_required.add_argument('-f', '--file-list',
                            type=str, default=None, metavar='PATH',
                            help='Path to a file that lists data file paths.')
    return parser


def main():
    # Print help and exit if no arguments were passed
    if len(sys.argv) == 1:
        get_cli_parser().print_help()
        sys.exit(1)

    args = get_cli_parser().parse_args()
    llevel = logging.INFO if not args.verbose else logging.DEBUG
    initialize_logging(logging.getLogger('smqtk'), llevel)
    initialize_logging(logging.getLogger('__main__'), llevel)

    log = logging.getLogger(__name__)
    log.debug('Showing debug messages.')

    if args.file_list is not None and not os.path.exists(args.file_list):
        log.error('Invalid file list path: %s', args.file_list)
        exit(103)

    def check_image(image_path):
        if not os.path.exists(image_path):
            log.warn('Invalid image path given (does not exist): %s',
                     image_path)
            return False, False
        else:
            d = DataFileElement(image_path)
            return is_valid_element(d, check_image=True), d

    with open(args.file_list) as infile:
<<<<<<< HEAD
        checked_images = \
            parallel.parallel_map(check_image,
                                  itertools.imap(str.strip, infile),
                                  name='check-image-validity',
                                  use_multiprocessing=True)

        for is_valid, dfe in checked_images:
            if dfe:  # in the case of a non-existent file
                if (is_valid and not args.invert) or \
                        (not is_valid and args.invert):
                    # We know the callback above is creating DataFileElement
                    # instances.
                    # noinspection PyProtectedMember
=======
        checked_images = parallel.parallel_map(check_image,
                                               map(str.strip, infile),
                                               name='check-image-validity',
                                               use_multiprocessing=True)

        for (is_valid, dfe) in checked_images:
            if dfe != False: # in the case of a non-existent file
                if (is_valid and not args.invert) or (not is_valid and args.invert):
>>>>>>> 1da90355
                    print('%s,%s' % (dfe._filepath, dfe.uuid()))


if __name__ == '__main__':
    main()<|MERGE_RESOLUTION|>--- conflicted
+++ resolved
@@ -7,6 +7,8 @@
 import os
 import sys
 
+from six.moves import map
+
 from smqtk.utils.bin_utils import (
     basic_cli_parser,
     initialize_logging,
@@ -14,7 +16,6 @@
 from smqtk.representation.data_element.file_element import DataFileElement
 from smqtk.utils.image_utils import is_valid_element
 from smqtk.utils import parallel
-from six.moves import map
 
 
 __author__ = 'dan.lamanna@kitware.com'
@@ -62,12 +63,10 @@
             return is_valid_element(d, check_image=True), d
 
     with open(args.file_list) as infile:
-<<<<<<< HEAD
-        checked_images = \
-            parallel.parallel_map(check_image,
-                                  itertools.imap(str.strip, infile),
-                                  name='check-image-validity',
-                                  use_multiprocessing=True)
+        checked_images = parallel.parallel_map(check_image,
+                                               map(str.strip, infile),
+                                               name='check-image-validity',
+                                               use_multiprocessing=True)
 
         for is_valid, dfe in checked_images:
             if dfe:  # in the case of a non-existent file
@@ -76,16 +75,6 @@
                     # We know the callback above is creating DataFileElement
                     # instances.
                     # noinspection PyProtectedMember
-=======
-        checked_images = parallel.parallel_map(check_image,
-                                               map(str.strip, infile),
-                                               name='check-image-validity',
-                                               use_multiprocessing=True)
-
-        for (is_valid, dfe) in checked_images:
-            if dfe != False: # in the case of a non-existent file
-                if (is_valid and not args.invert) or (not is_valid and args.invert):
->>>>>>> 1da90355
                     print('%s,%s' % (dfe._filepath, dfe.uuid()))
 
 

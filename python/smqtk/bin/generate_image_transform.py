"""
Utility for transforming an input image in various standardized ways, saving
out those transformed images with standard namings. Transformations used are
configurable via a configuration file (JSON).

Configuration details:
{
    "crop": {

        "center_levels": null | int
            # If greater than 0, crop out one or more increasing smaller images
            # from a base image by cutting off increasingly larger portions of
            # the outside perimeter. Cropped image dimensions determined by the
            # dimensions of the base image and the number of crops to generate.

        "quadrant_pyramid_levels": null | int
            # If greater than 0, generate a number of crops based on a number of
            # quad-tree partitions made based on the given number of levels.
            # Partitions for all levels less than the level provides are also
            # made.

        "tile_shape": null | [width, height]
            # If not null and is a list of two integers, crop out tile windows
            # from the base image that have the width and height specified.
            # If the image width or height is not evenly divisible by the tile
            # width or height, respectively, then the crop out as many tiles as
            # neatly fit starting from the axis origin. The remaining pixels are
            # ignored.

        "tile_stride": null | [x, y]
            # If not null and is a list of two integers, crop out sub-images of
            # the above width and height (if given) with this stride. When not
            # this is not provided, the default stride is the same as the tile
            # width and height.
    },

    "brightness_levels": null | int
        # Generate a number of images with different brightness levels using
        # linear interpolation to choose levels between 0 (black) and 1
        # (original image) as well as between 1 and 2.
        # Results will not include contrast level 0, 1 or 2 images.

    "contrast_levels": null | int
        # Generate a number of images with different contrast levels using
        # linear interpolation to choose levels between 0 (black) and 1
        # (original image) as well as between 1 and 2.
        # Results will not include contrast level 0, 1 or 2 images.

}

"""

import logging
import os

import PIL.Image
import PIL.ImageEnhance
import numpy
from six.moves import range

import smqtk.utils.bin_utils
import smqtk.utils.file_utils
<<<<<<< HEAD
import smqtk.utils.parallel
=======

from six.moves import range, zip


__author__ = "paul.tunison@kitware.com"
>>>>>>> 1da90355


def image_crop_center_levels(image, n_crops):
    """
    Crop out one or more increasing smaller images from a base image by cutting
    off increasingly larger portions of the outside perimeter. Cropped image
    dimensions determined by the dimensions of the base image and the number of
    crops to generate.

    :param image: The base image array. This is not modified,.
    :type image: PIL.Image.Image

    :param n_crops: Number of crops to generate.
    :type n_crops: int

    :return: Generator yielding paired level number and PIL.Image.Image tuples.
        Cropped images have not loaded/copied yet, so changes to the original
        image will affect them.
    :rtype: __generator[(int, PIL.Image.Image)]

    """
    n_crops = int(n_crops)
    if n_crops <= 0:
        raise ValueError("Can't produce 0 or negative crops")

    #: :type: numpy.ndarray
    x_points = numpy.linspace(0, image.width, 2 + n_crops * 2, dtype=int)
    #: :type: numpy.ndarray
    y_points = numpy.linspace(0, image.height, 2 + n_crops * 2, dtype=int)

    # Outside edges of generated points in the original image size
    for i in range(1, n_crops + 1):
        # crop wants: [xmin, ymin, xmax, ymax]
        t = list(zip(x_points[[i, -i - 1]], y_points[[i, -i - 1]]))
        yield i, image.crop(t[0] + t[1])


def image_crop_quadrant_pyramid(image, n_levels):
    """
    Generate a number of crops based on a number of quadrant sub-partitions made
    based on the given number of levels.

    For example, 1 level would yield 4 crops from the 2x2 partition of the
    image. 2 levels would yield 20 crops for the 2x2 partition and the 4x4
    partition. 3 levels would yield the partitions of 2x2, 4x4 and 8x8 yielding
    84 crops, etc. General rule: (2^i)^2 for i in [1 n_levels]

    :param image: Image to crop in quadrant partitions
    :type image: PIL.Image.Image

    :param n_levels: Number of quadrant levels to generate crops for.
    :type n_levels: int

    :return: Generator yielding paired level, quadrant position and
        PIL.Image.Image tuples. Quadrant position is in (x, y) format.
        Crop images have not loaded/copied yet, so changes to the original
        image will affect them.
    :rtype: __generator[(int, (int, int), PIL.Image.Image)]

    """
    n_crops = int(n_levels)
    if n_crops <= 0:
        raise ValueError("Can't produce 0 or negative levels")

    for l in range(1, n_levels + 1):
        l_sq = 2**l
        xs = numpy.linspace(0, image.width, l_sq + 1, endpoint=True, dtype=int)
        ys = numpy.linspace(0, image.height, l_sq + 1, endpoint=True, dtype=int)
        for j in range(l_sq):
            for i in range(l_sq):
                yield (
                    l,
                    (i, j),
                    image.crop([xs[i], ys[j], xs[i + 1], ys[j + 1]])
                )


def image_crop_tiles(image, tile_width, tile_height, stride=None):
    """
    Crop out tile windows from the base image that have the width and height
    specified.

    If the image width or height is not evenly divisible by the tile width or
    height, respectively, then the crop out as many tiles as neatly fit starting
    from the axis origin. The remaining pixels are ignored.

    :param image: Image to crop tiles from.
    :type image: PIL.Image.Image

    :param tile_width: Tile crop width in pixels.
    :type tile_width: int

    :param tile_height: Tile crop height in pixels.
    :type tile_height: int

    :param stride: Optional tuple of integer pixel stride for cropping out sub-
        images. When this is None, the stride is the same as the width and
        height of the requested sub-images.
    :type stride: None | (int, int)

    :return: Generator yielding tuples containing a cropped image and its upper-
        left xy position in the original image.
    :rtype: __generator[(int, int, PIL.Image.Image)]

    """
    if stride:
        stride_x, stride_y = map(int, stride)
    else:
        stride_x = tile_width
        stride_y = tile_height

    # upper-left xy pixel coordinates for sub-images.
    y = 0
    while (y + tile_height) < image.height:
        x = 0
        while (x + tile_width) < image.width:
            t = image.crop([x, y, x+tile_width, y+tile_height])
            yield (x, y, t)
            x += stride_x
        y += stride_y


def image_brightness_intervals(image, n):
    """
    Generate a number of images with different brightness levels using linear
    interpolation to choose levels between 0 (black) and 1 (original image) as
    well as between 1 and 2.

    Results will not include contrast level 0, 1 or 2 images.

    """
    n = int(n)
    if n <= 0:
        raise ValueError("Can't produce 0 intervals")

    b = numpy.linspace(0, 1, n+2, endpoint=True, dtype=float)
    for v in b[1:-1]:
        yield v, PIL.ImageEnhance.Brightness(image).enhance(v)
    b = numpy.linspace(1, 2, n + 2, endpoint=True, dtype=float)
    for v in b[1:-1]:
        yield v, PIL.ImageEnhance.Brightness(image).enhance(v)


def image_contrast_intervals(image, n):
    """
    Generate a number of images with different contrast levels using linear
    interpolation to choose levels between 0 (black) and 1 (original image) as
    well as between 1 and 2.

    Results will not include contrast level 0, 1 or 2 images.

    """
    n = int(n)
    if n <= 0:
        raise ValueError("Can't produce 0 intervals")

    b = numpy.linspace(0, 1, n + 2, endpoint=True, dtype=float)
    for v in b[1:-1]:
        yield v, PIL.ImageEnhance.Contrast(image).enhance(v)
    b = numpy.linspace(1, 2, n + 2, endpoint=True, dtype=float)
    for v in b[1:-1]:
        yield v, PIL.ImageEnhance.Contrast(image).enhance(v)


def generate_image_transformations(image_path,
                                   crop_center_n, crop_quadrant_levels,
                                   crop_tile_shape, crop_tile_stride,
                                   brightness_intervals,
                                   contrast_intervals,
                                   output_dir=None,
                                   output_ext='.png'):
    """
    Transform an input image into different crops or other transforms,
    outputting results to the given output directory without overwriting or
    otherwise changing the input image.

    By default, if not told otherwise, we will write output images in the same
    directory as the source image. Output images share a core filename as the
    source image, but with extra suffix syntax to differentiate produced images
    from the original. Output images will share the same image extension as the
    source image.
    """
    log = logging.getLogger(__name__)

    abs_path = os.path.abspath(image_path)
    output_dir = output_dir or os.path.dirname(abs_path)
    smqtk.utils.file_utils.safe_create_dir(output_dir)
    p_base = os.path.splitext(os.path.basename(abs_path))[0]
    p_ext = output_ext
    p_base = os.path.join(output_dir, p_base)
    image = PIL.Image.open(image_path).convert('RGB')

    def save_image(img, suffixes):
        """
        Save an image based on source image basename and an iterable of suffix
        parts that will be separated by periods.
        """
        fn = '.'.join([p_base] + list(suffixes)) + p_ext
        log.debug("Saving: %s", fn)
        img.save(fn)

    if crop_center_n:
        log.info("Computing center crops")
        tag = "crop_centers"
        for l, c in image_crop_center_levels(image, crop_center_n):
            save_image(c, [tag, str(l)])

    if crop_quadrant_levels:
        log.info("Computing quadrant crops")
        tag = "crop_quadrants"
        for l, (i, j), c in image_crop_quadrant_pyramid(image,
                                                        crop_quadrant_levels):
            save_image(c, [tag, str(l), "q_{:d}_{:d}".format(i, j)])

    if crop_tile_shape and crop_tile_shape[0] > 0 and crop_tile_shape[1] > 0:
        tag = "crop_tiles"
        t_width = crop_tile_shape[0]
        t_height = crop_tile_shape[1]
        log.info("Cropping %dx%d pixel tiles from images with stride %s"
                 % (t_width, t_height, crop_tile_stride))
        # List needed to iterate generator.
        list(smqtk.utils.parallel.parallel_map(
            lambda (x, y, ii):
                save_image(ii, [tag,
                                '%dx%d+%d+%d' % (t_width, t_height, x, y)]),
            image_crop_tiles(image, t_width, t_height, crop_tile_stride)
        ))

    if brightness_intervals:
        log.info("Computing brightness variants")
        for b, i in image_brightness_intervals(image, brightness_intervals):
            save_image(i, ['brightness', str(b)])

    if contrast_intervals:
        log.info("Computing contrast variants")
        for c, i in image_contrast_intervals(image, contrast_intervals):
            save_image(i, ['contrast', str(c)])


def default_config():
    return {
        "crop": {
            # 0 means disabled
            "center_levels": None,
            # 0 means disabled, 2 meaning 2x2 and 4x4
            "quadrant_pyramid_levels": None,
            # Tile shape or None for no tiling
            "tile_shape": None,
            # The stride of tiles top crop out. This defaults to the height and
            # width of the tiles to create non-overlapping chips.
            "tile_stride": None,
        },
        "brightness_levels": None,
        "contrast_levels": None,
    }


def cli_parser():
    parser = smqtk.utils.bin_utils.basic_cli_parser(__doc__)

    g_io = parser.add_argument_group("Input/Output")
    g_io.add_argument("-i", "--image",
                      help="Image to produce transformations for.")
    g_io.add_argument("-o", "--output",
                      help="Directory to output generated images to. By "
                           "default, if not told otherwise, we will write "
                           "output images in the same directory as the source "
                           "image. Output images share a core filename as the "
                           "source image, but with extra suffix syntax to "
                           "differentiate produced images from the original. "
                           "Output images will share the same image extension "
                           "as the source image.")
    return parser


def main():
    args = cli_parser().parse_args()
    config = smqtk.utils.bin_utils.utility_main_helper(default_config, args)
    input_image_path = args.image
    output_dir = args.output

    if input_image_path is None:
        raise ValueError("No input image path given")

    crop_center_levels = config['crop']['center_levels']
    crop_quad_levels = config['crop']['quadrant_pyramid_levels']
    crop_tile_shape = config['crop']['tile_shape']
    crop_tile_stride = config['crop']['tile_stride']
    b_levels = config['brightness_levels']
    c_levels = config['contrast_levels']

    generate_image_transformations(
        input_image_path,
        crop_center_levels, crop_quad_levels,
        crop_tile_shape, crop_tile_stride,
        b_levels, c_levels,
        output_dir
    )


if __name__ == '__main__':
    main()<|MERGE_RESOLUTION|>--- conflicted
+++ resolved
@@ -56,19 +56,15 @@
 import PIL.Image
 import PIL.ImageEnhance
 import numpy
-from six.moves import range
 
 import smqtk.utils.bin_utils
 import smqtk.utils.file_utils
-<<<<<<< HEAD
 import smqtk.utils.parallel
-=======
 
 from six.moves import range, zip
 
 
 __author__ = "paul.tunison@kitware.com"
->>>>>>> 1da90355
 
 
 def image_crop_center_levels(image, n_crops):

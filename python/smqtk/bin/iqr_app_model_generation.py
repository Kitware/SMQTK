"""
Train and generate models for the SMQTK IQR Application.

This application takes the same configuration file as the IqrService REST
service.  To generate a default configuration, please refer to the
``runApplication`` tool for the ``IqrService`` application:

    runApplication -a IqrService -g config.IqrService.json
"""
import argparse
import glob
import json
import logging
import os.path as osp

import six

from smqtk import algorithms
from smqtk import representation
from smqtk.representation.data_element.file_element import DataFileElement
from smqtk.utils import bin_utils, jsmin, plugin
from smqtk.web.iqr_service import IqrService


__author__ = 'paul.tunison@kitware.com'


def cli_parser():
    # Forgoing the ``bin_utils.basic_cli_parser`` due to our use of dual
    # configuration files for this utility.
    parser = argparse.ArgumentParser(
        description=__doc__,
        formatter_class=argparse.RawDescriptionHelpFormatter,
    )

    parser.add_argument('-v', '--verbose',
                        default=False, action='store_true',
                        help='Output additional debug logging.')
    parser.add_argument('-c', '--config',
                        metavar="PATH", nargs=2, required=True,
                        help='Path to the JSON configuration files. The first '
                             'file provided should be the configuration file '
                             'for the ``IqrSearchDispatcher`` web-application '
                             'and the second should be the configuration file '
                             'for the ``IqrService`` web-application.')

    parser.add_argument("-t", "--tab",
                        default=None, required=True,
                        help="The configuration \"tab\" of the "
                             "``IqrSearchDispatcher`` configuration to use. "
                             "This informs what dataset to add the input data "
                             "files to.")
    parser.add_argument("input_files",
                        metavar='GLOB', nargs="+",
                        help="Shell glob to files to add to the configured "
                             "data set.")

    return parser


def main():
    args = cli_parser().parse_args()

    ui_config_filepath, iqr_config_filepath = args.config
    llevel = logging.DEBUG if args.verbose else logging.INFO
    tab = args.tab
    input_files_globs = args.input_files

    # Not using `bin_utils.utility_main_helper`` due to deviating from single-
    # config-with-default usage.
    bin_utils.initialize_logging(logging.getLogger('smqtk'), llevel)
    bin_utils.initialize_logging(logging.getLogger('__main__'), llevel)
    log = logging.getLogger(__name__)

    log.info("Loading UI config: '{}'".format(ui_config_filepath))
    ui_config, ui_config_loaded = bin_utils.load_config(ui_config_filepath)
    log.info("Loading IQR config: '{}'".format(iqr_config_filepath))
    iqr_config, iqr_config_loaded = bin_utils.load_config(iqr_config_filepath)
    if not (ui_config_loaded and iqr_config_loaded):
        raise RuntimeError("One or both configuration files failed to load.")

    # Ensure the given "tab" exists in UI configuration.
    if tab is None:
        log.error("No configuration tab provided to drive model generation.")
        exit(1)
    if tab not in ui_config["iqr_tabs"]:
        log.error("Invalid tab provided: '{}'. Available tags: {}"
                  .format(tab, list(ui_config["iqr_tabs"])))
        exit(1)

    #
    # Gather Configurations
    #
    log.info("Extracting plugin configurations")

    ui_tab_config = ui_config["iqr_tabs"][tab]
    iqr_plugins_config = iqr_config['iqr_service']['plugins']

    # Configure DataSet implementation and parameters
    data_set_config = ui_tab_config['data_set']

    # Configure DescriptorElementFactory instance, which defines what
    # implementation of DescriptorElement to use for storing generated
    # descriptor vectors below.
    descriptor_elem_factory_config = iqr_plugins_config['descriptor_factory']

    # Configure DescriptorGenerator algorithm implementation, parameters and
    # persistent model component locations (if implementation has any).
    descriptor_generator_config = iqr_plugins_config['descriptor_generator']

    # Configure NearestNeighborIndex algorithm implementation, parameters and
    # persistent model component locations (if implementation has any).
    nn_index_config = iqr_plugins_config['neighbor_index']

    #
    # Initialize data/algorithms
    #
    # Constructing appropriate data structures and algorithms, needed for the
    # IQR demo application, in preparation for model training.
    #
    log.info("Instantiating plugins")
    #: :type: representation.DataSet
    data_set = \
        plugin.from_plugin_config(data_set_config,
<<<<<<< HEAD
                                  representation.get_data_set_impls())
    descriptor_elem_factory = \
        representation.DescriptorElementFactory \
        .from_config(descriptor_elem_factory_config)
    #: :type: algorithms.DescriptorGenerator
    descriptor_generator = \
        plugin.from_plugin_config(descriptor_generator_config,
                                  algorithms.get_descriptor_generator_impls())
=======
                                  representation.DataSet.get_impls())
    #: :type: algorithms.DescriptorGenerator
    descriptor_generator = \
        plugin.from_plugin_config(descriptor_generator_config,
                                  algorithms.DescriptorGenerator.get_impls())

>>>>>>> 5e0d69c6
    #: :type: algorithms.NearestNeighborsIndex
    nn_index = \
        plugin.from_plugin_config(nn_index_config,
                                  algorithms.NearestNeighborsIndex.get_impls())

<<<<<<< HEAD
    #
    # Build models
    #
    log.info("Adding files to dataset '{}'".format(data_set))
    for g in input_files_globs:
        g = osp.expanduser(g)
        if osp.isfile(g):
            data_set.add_data(DataFileElement(g, readonly=True))
=======
    #: :type: algorithms.RelevancyIndex
    rel_index = \
        plugin.from_plugin_config(rel_index_config,
                                  algorithms.RelevancyIndex.get_impls())

    #
    # Build models
    #
    # Perform the actual building of the models.
    #

    # Add data files to DataSet
    DataFileElement = representation.DataElement.get_impls()["DataFileElement"]

    for fp in args.input_files:
        fp = osp.expanduser(fp)
        if osp.isfile(fp):
            data_set.add_data(DataFileElement(fp))
>>>>>>> 5e0d69c6
        else:
            log.debug("Expanding glob: %s" % g)
            for fp in glob.iglob(g):
                data_set.add_data(DataFileElement(fp, readonly=True))

    # Generate a model if the generator defines a known generation method.
    try:
        log.debug("descriptor generator as model to generate?")
        descriptor_generator.generate_model(data_set)
    except AttributeError as ex:
        log.debug("descriptor generator as model to generate - Nope: {}"
                  .format(str(ex)))

    # Generate descriptors of data for building NN index.
    log.info("Computing descriptors for data set with {}"
             .format(descriptor_generator))
    data2descriptor = descriptor_generator.compute_descriptor_async(
        data_set, descriptor_elem_factory
    )

    # Possible additional support steps before building NNIndex
    try:
        # Fit the LSH index functor
        log.debug("Has LSH Functor to fit?")
        nn_index.lsh_functor.fit(six.itervalues(data2descriptor))
    except AttributeError as ex:
        log.debug("Has LSH Functor to fit - Nope: {}".format(str(ex)))

    log.info("Building nearest neighbors index {}".format(nn_index))
    nn_index.build_index(six.itervalues(data2descriptor))


if __name__ == "__main__":
    main()<|MERGE_RESOLUTION|>--- conflicted
+++ resolved
@@ -122,29 +122,20 @@
     #: :type: representation.DataSet
     data_set = \
         plugin.from_plugin_config(data_set_config,
-<<<<<<< HEAD
-                                  representation.get_data_set_impls())
+                                  representation.DataSet.get_impls())
     descriptor_elem_factory = \
         representation.DescriptorElementFactory \
         .from_config(descriptor_elem_factory_config)
     #: :type: algorithms.DescriptorGenerator
     descriptor_generator = \
         plugin.from_plugin_config(descriptor_generator_config,
-                                  algorithms.get_descriptor_generator_impls())
-=======
-                                  representation.DataSet.get_impls())
-    #: :type: algorithms.DescriptorGenerator
-    descriptor_generator = \
-        plugin.from_plugin_config(descriptor_generator_config,
                                   algorithms.DescriptorGenerator.get_impls())
 
->>>>>>> 5e0d69c6
     #: :type: algorithms.NearestNeighborsIndex
     nn_index = \
         plugin.from_plugin_config(nn_index_config,
                                   algorithms.NearestNeighborsIndex.get_impls())
 
-<<<<<<< HEAD
     #
     # Build models
     #
@@ -153,26 +144,6 @@
         g = osp.expanduser(g)
         if osp.isfile(g):
             data_set.add_data(DataFileElement(g, readonly=True))
-=======
-    #: :type: algorithms.RelevancyIndex
-    rel_index = \
-        plugin.from_plugin_config(rel_index_config,
-                                  algorithms.RelevancyIndex.get_impls())
-
-    #
-    # Build models
-    #
-    # Perform the actual building of the models.
-    #
-
-    # Add data files to DataSet
-    DataFileElement = representation.DataElement.get_impls()["DataFileElement"]
-
-    for fp in args.input_files:
-        fp = osp.expanduser(fp)
-        if osp.isfile(fp):
-            data_set.add_data(DataFileElement(fp))
->>>>>>> 5e0d69c6
         else:
             log.debug("Expanding glob: %s" % g)
             for fp in glob.iglob(g):

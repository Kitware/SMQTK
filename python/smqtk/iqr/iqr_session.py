--- conflicted
+++ resolved
@@ -185,7 +185,6 @@
                                     reverse=True))
             return None
 
-<<<<<<< HEAD
     def ordered_feedback(self):
         """
         Return a tuple of (id, distance) in order of increasing distance from
@@ -198,8 +197,6 @@
                 return tuple(self.feedback_map.items())
             return None
 
-
-=======
     def external_descriptors(self, positive=(), negative=()):
         """
         Add positive/negative descriptors from external data.
@@ -225,7 +222,6 @@
 
             self.external_negative_descriptors.update(negative)
             self.external_negative_descriptors.difference_update(positive)
->>>>>>> db9ea6cf
 
     def adjudicate(self, new_positives=(), new_negatives=(),
                    un_positives=(), un_negatives=()):
@@ -349,16 +345,12 @@
                 raise RuntimeError("Did not find at least one positive "
                                    "adjudication.")
 
-<<<<<<< HEAD
+            self._log.debug("Ranking working set with %d pos and %d neg total "
+                            "examples.", len(pos), len(neg))
             self.rel_index.use_libsvm = True
             rank_and_feedback_maps = self.rel_index.rank(pos, neg)
             element_probability_map = rank_and_feedback_maps["rank_pool"]
             self.feedback_map = rank_and_feedback_maps["feedback_pool"]
-=======
-            self._log.debug("Ranking working set with %d pos and %d neg total "
-                            "examples.", len(pos), len(neg))
-            element_probability_map = self.rel_index.rank(pos, neg)
->>>>>>> db9ea6cf
 
             if self.results is None:
                 self.results = IqrResultsDict()

--- conflicted
+++ resolved
@@ -1,10 +1,8 @@
-<<<<<<< HEAD
+from __future__ import division, print_function
+
 import collections
+import json
 import mock
-=======
-from __future__ import division, print_function
->>>>>>> 1da90355
-import json
 import random
 import types
 import unittest
@@ -447,7 +445,7 @@
 
     def test_remove_from_index(self):
         # Test that removing by UIDs does the correct thing.
-        
+
         # Descriptors are 1 dim, value == index.
         descriptors = [
             DescriptorMemoryElement('t', 0),
@@ -463,7 +461,7 @@
         hash_kvs = MemoryKeyValueStore()
         idx = LSHNearestNeighborIndex(DummyHashFunctor(), d_set, hash_kvs)
         idx.build_index(descriptors)
-        
+
         # Attempt removing 1 uid.
         idx.remove_from_index([3])
         self.assertEqual(idx.descriptor_index._table, {

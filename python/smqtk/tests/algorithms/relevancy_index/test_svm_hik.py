--- conflicted
+++ resolved
@@ -98,18 +98,9 @@
             # 0-5-1-2-6-3-4
             # - 2 should end up coming before 6, because 6 has more intersection
             #   with the negative example.
-<<<<<<< HEAD
-            self.assertEqual(rank_ordered[0][0], self.d0)
-            self.assertEqual(rank_ordered[1][0], self.d5)
-            self.assertEqual(rank_ordered[2][0], self.d1)
-            self.assertEqual(rank_ordered[3][0], self.d2)
-            self.assertEqual(rank_ordered[4][0], self.d6)
-            self.assertEqual(rank_ordered[5][0], self.d3)
-            self.assertEqual(rank_ordered[6][0], self.d4)
-=======
-            ntools.assert_equal(rank_ordered[0][0], self.d0)
-            ntools.assert_equal(rank_ordered[1][0], self.d5)
-            ntools.assert_equal(rank_ordered[2][0], self.d1)
+            assert rank_ordered[0][0] == self.d0
+            assert rank_ordered[1][0] == self.d5
+            assert rank_ordered[2][0] == self.d1
             # Results show that d2 and d6 have the same rank, so their position
             # in interchangeable.
             assert rank_ordered[3][0] in (self.d2, self.d6)
@@ -119,5 +110,4 @@
             # intersection with positive, equal intersection with negative).
             assert rank_ordered[5][0] in (self.d3, self.d4)
             assert rank_ordered[6][0] in (self.d3, self.d4)
-            assert rank_ordered[5][0] != rank_ordered[6][0]
->>>>>>> 1da90355
+            assert rank_ordered[5][0] != rank_ordered[6][0]
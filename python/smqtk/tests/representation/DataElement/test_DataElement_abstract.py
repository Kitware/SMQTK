"""
Tests for DataElement abstract interface class methods that provide
functionality.
"""
import hashlib
import mock
import os.path as osp
import tempfile
import unittest
import six

import smqtk.exceptions
import smqtk.representation.data_element

if six.PY2:
    builtin_open = '__builtin__.open'
else:
    builtin_open = 'builtins.open'


# because this has a stable mimetype conversion
EXPECTED_CONTENT_TYPE = "image/png"
EXPECTED_BYTES = six.b("hello world")
EXPECTED_MD5 = hashlib.md5(EXPECTED_BYTES).hexdigest()
EXPECTED_SHA1 = hashlib.sha1(EXPECTED_BYTES).hexdigest()
EXPECTED_SHA512 = hashlib.sha512(EXPECTED_BYTES).hexdigest()
# UUID is currently set to be equivalent to SHA1 value by default
EXPECTED_UUID = EXPECTED_SHA1


# Caches the temp directory before we start mocking things out that would
# otherwise be required for the tempfile module to determine the temp
# directory.
tempfile.gettempdir()


# noinspection PyClassHasNoInit,PyAbstractClass
class DummyDataElement (smqtk.representation.data_element.DataElement):

    TEST_WRITABLE = True
    TEST_BYTES = EXPECTED_BYTES
    TEST_CONTENT_TYPE = EXPECTED_CONTENT_TYPE

    @classmethod
    def is_usable(cls):
        return True

    def __repr__(self):
        return super(DummyDataElement, self).__repr__()

    def get_config(self):
        return {}

    def content_type(self):
        return self.TEST_CONTENT_TYPE

    def is_empty(self):
        pass

    def get_bytes(self):
        return self.TEST_BYTES

    def set_bytes(self, b):
        super(DummyDataElement, self).set_bytes(b)
        self.TEST_BYTES = b

    def writable(self):
        return self.TEST_WRITABLE


class TestDataElementAbstract (unittest.TestCase):

    def test_from_uri_default(self):
        self.assertRaises(
            smqtk.exceptions.NoUriResolutionError,
            DummyDataElement.from_uri, 'some uri'
        )

    def test_not_hashable(self):
        # Hash should be that of the UUID of the element
        de = DummyDataElement()
        self.assertRaises(TypeError, hash, de)

    def test_del(self):
        de = DummyDataElement()
        m_clean_temp = de.clean_temp = mock.Mock()
        del de

        self.assertTrue(m_clean_temp.called)

    def test_equality(self):
        # equal when binary content is the same
        e1 = DummyDataElement()
        e2 = DummyDataElement()

        test_content_1 = 'some similar content'
        e1.TEST_BYTES = e2.TEST_BYTES = test_content_1
        self.assertEqual(e1, e2)

        test_content_2 = 'some other bytes'
        e2.TEST_BYTES = test_content_2
        self.assertNotEqual(e1, e2)

    def test_md5(self):
        de = DummyDataElement()
        md5 = de.md5()
        self.assertEqual(md5, EXPECTED_MD5)

    def test_sha1(self):
        de = DummyDataElement()
        sha1 = de.sha1()
        self.assertEqual(sha1, EXPECTED_SHA1)

    def test_sha512(self):
        de = DummyDataElement()
        sha1 = de.sha512()
        self.assertEqual(sha1, EXPECTED_SHA512)

    @mock.patch('smqtk.representation.data_element.file_utils.'
                'safe_create_dir')
    @mock.patch('fcntl.fcntl')  # global
    @mock.patch('os.close')  # global
    @mock.patch('os.open')  # global
    @mock.patch('__builtin__.open')
    def test_content_type_extension(self,
                                    _mock_open, _mock_os_open, _mock_os_close,
                                    _mock_fcntl, _mock_scd):
        de = DummyDataElement()
        de.content_type = mock.Mock(return_value=None)
        fname = de.write_temp()
        self.assertFalse(fname.endswith('.png'))

        fname = DummyDataElement().write_temp()
        self.assertTrue(fname.endswith('.png'))

    # Cases:
    #   - no existing temps, no specific dir
    #   - no existing temps, given specific dir
    #   - existing temps, no specific dir
    #   - existing temps, given specific dir
    #
    # Mocking open, os.open, os.close and fcntl to actual file interaction
    #   - os.open is used under the hood of tempfile to open a file (which also
    #       creates it on disk).

    @mock.patch('smqtk.representation.data_element.file_utils.safe_create_dir')
    @mock.patch('fcntl.fcntl')  # global
    @mock.patch('os.close')  # global
    @mock.patch('os.open')  # global
    @mock.patch(builtin_open)
    def test_writeTemp_noExisting_noDir(self,
                                        mock_open, _mock_os_open,
                                        _mock_os_close, _mock_fcntl, mock_scd):
        # no existing temps, no specific dir
        fp = DummyDataElement().write_temp()

        self.assertFalse(mock_scd.called)
        self.assertTrue(mock_open.called)
        self.assertEqual(osp.dirname(fp), tempfile.gettempdir())

    @mock.patch('smqtk.representation.data_element.file_utils.safe_create_dir')
    @mock.patch('fcntl.fcntl')  # global
    @mock.patch('os.close')  # global
    @mock.patch('os.open')  # global
    @mock.patch(builtin_open)
    def test_writeTemp_noExisting_givenDir(self,
                                           mock_open, _mock_os_open,
                                           _mock_os_close, _mock_fcntl,
                                           mock_scd):
        # no existing temps, given specific dir
        target_dir = '/some/dir/somewhere'

        fp = DummyDataElement().write_temp(target_dir)

        mock_scd.assert_called_once_with(target_dir)
        self.assertTrue(mock_open.called)
        self.assertNotEqual(osp.dirname(fp), tempfile.gettempdir())
        self.assertEqual(osp.dirname(fp), target_dir)

    @mock.patch("smqtk.representation.data_element.file_element.osp.isfile")
    @mock.patch('smqtk.representation.data_element.file_utils.safe_create_dir')
    @mock.patch('fcntl.fcntl')  # global
    @mock.patch('os.close')  # global
    @mock.patch('os.open')  # global
    @mock.patch(builtin_open)
    def test_writeTemp_hasExisting_noDir(self,
                                         mock_open, _mock_os_open,
                                         _mock_os_close, _mock_fcntl, mock_scd,
                                         mock_isfile):
        # Pretend we have existing temps. Will to "write" a temp file to no
        # specific dir, which should not write anything new and just return the
        # last path in the list.
        prev_0 = '/tmp/file.txt'
        prev_1 = '/tmp/file_two.png'

        de = DummyDataElement()
        de._temp_filepath_stack.append(prev_0)
        de._temp_filepath_stack.append(prev_1)

        # Make sure os.path.isfile returns true so we think things in temp
        # stack exist.
        def osp_isfile_se(path):
            if simulate and path in {prev_0, prev_1}:
                return True
            else:
                return False
        simulate = True
        mock_isfile.side_effect = osp_isfile_se

        fp = de.write_temp()

        self.assertFalse(mock_scd.called)
        self.assertFalse(mock_open.called)
        self.assertEqual(fp, prev_1)

        # _temp_filepath_stack files don't exist, so make sure isfile returns
        # false so clean_temp doesn't try to remove files that don't exist.
        simulate = False

    @mock.patch('smqtk.representation.data_element.file_utils.safe_create_dir')
    @mock.patch('fcntl.fcntl')  # global
    @mock.patch('os.close')  # global
    @mock.patch('os.open')  # global
<<<<<<< HEAD
    @mock.patch('__builtin__.open')
    def test_writeTemp_hasExisting_givenNewDir(self, mock_open, _mock_os_open,
                                               _mock_os_close, _mock_fcntl,
=======
    @mock.patch(builtin_open)
    def test_writeTemp_hasExisting_givenNewDir(self, mock_open, mock_os_open,
                                               mock_os_close, mock_fcntl,
>>>>>>> 1da90355
                                               mock_scd):
        # existing temps, given specific dir
        prev_0 = '/tmp/file.txt'
        prev_1 = '/tmp/file_two.png'

        target_dir = '/some/specific/dir'

        de = DummyDataElement()
        de._temp_filepath_stack.append(prev_0)
        de._temp_filepath_stack.append(prev_1)

        fp = de.write_temp(temp_dir=target_dir)

        self.assertTrue(mock_scd.called)
        self.assertTrue(mock_open.called)
        self.assertEqual(osp.dirname(fp), target_dir)

    @mock.patch("smqtk.representation.data_element.file_element.osp.isfile")
    @mock.patch('smqtk.representation.data_element.file_utils.safe_create_dir')
    @mock.patch('fcntl.fcntl')  # global
    @mock.patch('os.close')  # global
    @mock.patch('os.open')  # global
    @mock.patch(builtin_open)
    def test_writeTemp_hasExisting_givenExistingDir(self, mock_open,
                                                    _mock_os_open,
                                                    _mock_os_close,
                                                    _mock_fcntl,
                                                    mock_scd, mock_isfile):
        # Pretend these files already exist as written temp files.
        # We test that write_temp with a target directory yields a previously
        #   "written" temp file.
        #
        # that given specific dir already in stack
        prev_0 = '/dir1/file.txt'
        prev_1 = '/tmp/things/file_two.png'
        prev_2 = '/some/specific/dir'

        def osp_isfile_se(path):
            if simulate and path in {prev_0, prev_1, prev_2}:
                return True
            else:
                return False
        simulate = True
        mock_isfile.side_effect = osp_isfile_se

        de = DummyDataElement()
        de._temp_filepath_stack.append(prev_0)
        de._temp_filepath_stack.append(prev_1)
        de._temp_filepath_stack.append(prev_2)

        target_dir = "/tmp/things"

        # Make sure os.path.isfile returns true so we think things in temp
        # stack exist.
        mock_isfile.return_value = True

        fp = de.write_temp(temp_dir=target_dir)

        self.assertFalse(mock_scd.called)
        self.assertFalse(mock_open.called)
        self.assertEqual(fp, prev_1)

        # _temp_filepath_stack files don't exist, so make sure isfile returns
        # false so clean_temp doesn't try to remove files that don't exist.
        simulate = False

    @mock.patch("smqtk.representation.data_element.os")
    def test_cleanTemp_noTemp(self, mock_os):
        # should do all of nothing
        de = DummyDataElement()

        de.clean_temp()

        self.assertFalse(mock_os.path.isfile.called)
        self.assertFalse(mock_os.remove.called)

    @mock.patch("smqtk.representation.data_element.os")
    def test_cleanTemp_hasTemp_badPath(self, mock_os):
        de = DummyDataElement()
        de._temp_filepath_stack.append('tmp/thing')
        mock_os.path.isfile.return_value = False

        de.clean_temp()

        mock_os.path.isfile.assert_called_once_with('tmp/thing')
        self.assertFalse(mock_os.remove.called)

    @mock.patch("smqtk.representation.data_element.os")
    def test_cleanTemp_hasTemp_validPath(self, mock_os):
        expected_path = '/tmp/something'

        de = DummyDataElement()
        de._temp_filepath_stack.append(expected_path)
        mock_os.path.isfile.return_value = True

        de.clean_temp()

        mock_os.path.isfile.assert_called_once_with(expected_path)
        mock_os.remove.assert_called_once_with(expected_path)

    def test_uuid(self):
        de = DummyDataElement()
        de.TEST_BYTES = EXPECTED_BYTES
        self.assertEqual(de.uuid(), EXPECTED_UUID)

    def test_to_buffered_reader(self):
        # Check that we get expected file-like returns.
        de = DummyDataElement()
        de.TEST_BYTES = EXPECTED_BYTES
        br = de.to_buffered_reader()
<<<<<<< HEAD
        self.assertEqual(br.readlines(), ['hello world'])
=======
        ntools.assert_equal(br.readlines(), [six.b('hello world')])
>>>>>>> 1da90355

        de.TEST_BYTES = six.b('some content\nwith new \nlines')
        br = de.to_buffered_reader()
<<<<<<< HEAD
        self.assertEqual(br.readlines(),
                         ['some content\n', 'with new \n', 'lines'])
=======
        ntools.assert_equal(br.readlines(),
                            [six.b('some content\n'),
                             six.b('with new \n'),
                             six.b('lines')])
>>>>>>> 1da90355

    def test_is_read_only(self):
        de = DummyDataElement()
        de.TEST_WRITABLE = True
        self.assertFalse(de.is_read_only())
        de.TEST_WRITABLE = False
        self.assertTrue(de.is_read_only())

    def test_set_bytes_not_writable(self):
        de = DummyDataElement()
        # trigger UUID cache at least once
        self.assertEqual(de.uuid(), EXPECTED_UUID)

        de.TEST_WRITABLE = False
        self.assertRaises(
            smqtk.exceptions.ReadOnlyError,
            de.set_bytes, six.b('test bytes')
        )

        # Caches shouldn't have been invalidated due to error
        self.assertEqual(de.uuid(), EXPECTED_UUID)

    def test_set_bytes_checksum_cache_invalidation(self):
        de = DummyDataElement()
        # trigger UUID cache at least once
        self.assertEqual(de.uuid(), EXPECTED_UUID)

        new_expected_bytes = six.b('some new byte content')
        new_expected_uuid = hashlib.sha1(new_expected_bytes).hexdigest()

        de.TEST_WRITABLE = True
        de.set_bytes(new_expected_bytes)

        # Caches should have been invalidated, so UUID return should now
        # reflect new byte content.
        self.assertNotEqual(de.uuid(), EXPECTED_UUID)
        self.assertEqual(de.uuid(), new_expected_uuid)<|MERGE_RESOLUTION|>--- conflicted
+++ resolved
@@ -221,15 +221,9 @@
     @mock.patch('fcntl.fcntl')  # global
     @mock.patch('os.close')  # global
     @mock.patch('os.open')  # global
-<<<<<<< HEAD
-    @mock.patch('__builtin__.open')
+    @mock.patch(builtin_open)
     def test_writeTemp_hasExisting_givenNewDir(self, mock_open, _mock_os_open,
                                                _mock_os_close, _mock_fcntl,
-=======
-    @mock.patch(builtin_open)
-    def test_writeTemp_hasExisting_givenNewDir(self, mock_open, mock_os_open,
-                                               mock_os_close, mock_fcntl,
->>>>>>> 1da90355
                                                mock_scd):
         # existing temps, given specific dir
         prev_0 = '/tmp/file.txt'
@@ -340,23 +334,14 @@
         de = DummyDataElement()
         de.TEST_BYTES = EXPECTED_BYTES
         br = de.to_buffered_reader()
-<<<<<<< HEAD
-        self.assertEqual(br.readlines(), ['hello world'])
-=======
-        ntools.assert_equal(br.readlines(), [six.b('hello world')])
->>>>>>> 1da90355
+        self.assertEqual(br.readlines(), [six.b('hello world')])
 
         de.TEST_BYTES = six.b('some content\nwith new \nlines')
         br = de.to_buffered_reader()
-<<<<<<< HEAD
         self.assertEqual(br.readlines(),
-                         ['some content\n', 'with new \n', 'lines'])
-=======
-        ntools.assert_equal(br.readlines(),
-                            [six.b('some content\n'),
-                             six.b('with new \n'),
-                             six.b('lines')])
->>>>>>> 1da90355
+                         [six.b('some content\n'),
+                          six.b('with new \n'),
+                          six.b('lines')])
 
     def test_is_read_only(self):
         de = DummyDataElement()

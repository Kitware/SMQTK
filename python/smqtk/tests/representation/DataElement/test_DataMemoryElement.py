--- conflicted
+++ resolved
@@ -66,15 +66,9 @@
 
     def test_from_base64_empty_string(self):
         # Should translate to empty byte string
-<<<<<<< HEAD
         e = DataMemoryElement.from_base64('', None)
         self.assertIsInstance(e, DataMemoryElement)
-        self.assertEqual(e.get_bytes(), '')
-=======
-        e = DataMemoryElement.from_base64(six.b(''), None)
-        ntools.assert_is_instance(e, DataMemoryElement)
-        ntools.assert_equal(e.get_bytes(), six.b(''))
->>>>>>> 1da90355
+        self.assertEqual(e.get_bytes(), six.b(''))
 
     #
     # From URI tests
@@ -92,11 +86,7 @@
         e = DataMemoryElement.from_uri('')
         self.assertIsInstance(e, DataMemoryElement)
         # no base64 data, which should decode to no bytes
-<<<<<<< HEAD
-        self.assertEqual(e.get_bytes(), '')
-=======
-        ntools.assert_equal(e.get_bytes(), six.b(''))
->>>>>>> 1da90355
+        self.assertEqual(e.get_bytes(), six.b(''))
 
     def test_from_uri_random_string(self):
         rs = random_string(32)
@@ -110,11 +100,7 @@
         e = DataMemoryElement.from_uri('base64://')
         self.assertIsInstance(e, DataMemoryElement)
         # no base64 data, which should decode to no bytes
-<<<<<<< HEAD
-        self.assertEqual(e.get_bytes(), '')
-=======
-        ntools.assert_equal(e.get_bytes(), six.b(''))
->>>>>>> 1da90355
+        self.assertEqual(e.get_bytes(), six.b(''))
 
     def test_from_uri_base64_header_invalid_base64(self):
         # URI base64 data contains invalid alphabet characters
@@ -152,13 +138,8 @@
         e = DataMemoryElement.from_uri('data:text/plain;base64,')
         self.assertIsInstance(e, DataMemoryElement)
         # no base64 data, which should decode to no bytes
-<<<<<<< HEAD
-        self.assertEqual(e.get_bytes(), '')
+        self.assertEqual(e.get_bytes(), six.b(''))
         self.assertEqual(e.content_type(), 'text/plain')
-=======
-        ntools.assert_equal(e.get_bytes(), six.b(''))
-        ntools.assert_equal(e.content_type(), 'text/plain')
->>>>>>> 1da90355
 
     def test_from_uri_data_format_invalid_base64(self):
         self.assertRaises(
@@ -186,19 +167,11 @@
 
     def test_get_bytes_none_bytes(self):
         e = DataMemoryElement()
-<<<<<<< HEAD
-        self.assertEqual(e.get_bytes(), '')
+        self.assertEqual(e.get_bytes(), six.b(''))
 
     def test_get_bytes_empty_bytes(self):
         e = DataMemoryElement('')
-        self.assertEqual(e.get_bytes(), '')
-=======
-        ntools.assert_equal(e.get_bytes(), six.b(''))
-
-    def test_get_bytes_empty_bytes(self):
-        e = DataMemoryElement('')
-        ntools.assert_equal(e.get_bytes(), six.b(''))
->>>>>>> 1da90355
+        self.assertEqual(e.get_bytes(), six.b(''))
 
     def test_get_bytes_some_bytes(self):
         expected_bytes = 'some bytes'

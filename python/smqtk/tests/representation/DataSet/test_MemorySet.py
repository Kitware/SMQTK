<<<<<<< HEAD
=======
from __future__ import division, print_function
import nose.tools as ntools
>>>>>>> 1da90355
import pickle
import unittest
import six

from smqtk.exceptions import ReadOnlyError
from smqtk.representation.data_element.memory_element import DataMemoryElement
from smqtk.representation.data_set.memory_set import DataMemorySet


class TestDataFileSet (unittest.TestCase):

    def test_is_usable(self):
        # no dependencies
        self.assertTrue(DataMemorySet.is_usable())

    def test_default_config(self):
        default_config = DataMemorySet.get_default_config()
        self.assertEqual(len(default_config), 2)
        self.assertIn('cache_element', default_config)
        self.assertIsInstance(default_config['cache_element'],
                              dict)
        self.assertIsNone(default_config['cache_element']['type'])
        self.assertIn('pickle_protocol', default_config)

    def test_from_config_default(self):
        # From default configuration, which should be valid. Specifies no cache
        # pickle protocol -1.
        c = DataMemorySet.get_default_config()
        i = DataMemorySet.from_config(c)
        self.assertIsNone(i.cache_element)
        self.assertEqual(i.pickle_protocol, -1)
        self.assertEqual(i._element_map, {})

    def test_from_config_empty_cache(self):
        # Specify a memory element cache with no pre-existing bytes.
        c = DataMemorySet.get_default_config()
        c['cache_element']['type'] = 'DataMemoryElement'
        i = DataMemorySet.from_config(c)
<<<<<<< HEAD
        self.assertIsNotNone(i.cache_element)
        self.assertIsInstance(i.cache_element, DataMemoryElement)
        self.assertEqual(i.cache_element.get_bytes(), '')
        self.assertEqual(i.pickle_protocol, -1)
        self.assertEqual(i._element_map, {})
=======
        ntools.assert_is_not_none(i.cache_element)
        ntools.assert_is_instance(i.cache_element, DataMemoryElement)
        ntools.assert_equal(i.cache_element.get_bytes(), six.b(''))
        ntools.assert_equal(i.pickle_protocol, -1)
        ntools.assert_equal(i._element_map, {})
>>>>>>> 1da90355

    def test_from_config_with_cache(self):
        # Use a cache element with bytes defining pickle of map to use.
        expected_map = dict(a=1, b=2, c=3)

        c = DataMemorySet.get_default_config()
        c['cache_element']['type'] = 'DataMemoryElement'
        c['cache_element']['DataMemoryElement']['bytes'] = \
            pickle.dumps(expected_map)

        i = DataMemorySet.from_config(c)

        self.assertIsInstance(i.cache_element, DataMemoryElement)
        self.assertEqual(i.pickle_protocol, -1)
        self.assertEqual(i._element_map, expected_map)

    def test_init_no_cache(self):
        i = DataMemorySet()
        self.assertIsNone(i.cache_element)
        self.assertEqual(i._element_map, {})
        self.assertEqual(i.pickle_protocol, -1)

    def test_init_empty_cache(self):
        cache_elem = DataMemoryElement()
        i = DataMemorySet(cache_elem, 2)
        self.assertEqual(i.cache_element, cache_elem)
        self.assertEqual(i.pickle_protocol, 2)
        self.assertEqual(i._element_map, {})

    def test_init_with_cache(self):
        expected_map = dict(a=1, b=2, c=3)
        expected_cache = DataMemoryElement(bytes=pickle.dumps(expected_map))

        i = DataMemorySet(expected_cache)

        self.assertEqual(i.cache_element, expected_cache)
        self.assertEqual(i.pickle_protocol, -1)
        self.assertEqual(i._element_map, expected_map)

    def test_iter(self):
        expected_map = {
            0: 'a',
            75: 'b',
            124769: 'c',
        }
        expected_map_values = {'a', 'b', 'c'}

        dms = DataMemorySet()
        dms._element_map = expected_map
        self.assertEqual(set(dms), expected_map_values)
        self.assertEqual(set(iter(dms)), expected_map_values)

    def test_caching_no_map_no_cache(self):
        dms = DataMemorySet()
        # should do nothing
        dms.cache()
        self.assertIsNone(dms.cache_element)
        self.assertEqual(dms._element_map, {})

    def test_cacheing_no_map(self):
        dms = DataMemorySet(DataMemoryElement())
        dms.cache()
        # technically caches something, but that something is an empty map.
        self.assertFalse(dms.cache_element.is_empty())
        self.assertEqual(pickle.loads(dms.cache_element.get_bytes()), {})

    def test_cacheing_with_map(self):
        expected_cache = DataMemoryElement()
        expected_map = {
            0: 'a',
            75: 'b',
            124769: 'c',
        }

        dms = DataMemorySet(expected_cache)
        dms._element_map = expected_map
        dms.cache()

        self.assertFalse(expected_cache.is_empty())
        self.assertEqual(pickle.loads(expected_cache.get_bytes()), expected_map)

    def test_caching_readonly_cache(self):
        ro_cache = DataMemoryElement(readonly=True)
        dms = DataMemorySet(ro_cache)
        self.assertRaises(
            ReadOnlyError,
            dms.cache
        )

    def test_get_config_from_config_idempotence(self):
        default_c = DataMemorySet.get_default_config()
        self.assertEqual(
            DataMemorySet.from_config(default_c).get_config(),
            default_c
        )

        c = DataMemorySet.get_default_config()
        c['cache_element']['type'] = 'DataMemoryElement'
        c['cache_element']['DataMemoryElement']['readonly'] = True
        c['pickle_protocol'] = 1
        self.assertEqual(
            DataMemorySet.from_config(c).get_config(),
            c
        )

    def test_count(self):
        expected_map = {
            0: 'a',
            75: 'b',
            124769: 'c',
        }

        dms = DataMemorySet()
        dms._element_map = expected_map
        self.assertEqual(dms.count(), 3)

    def test_uuids(self):
        expected_map = {
            0: 'a',
            75: 'b',
            124769: 'c',
        }

        dms = DataMemorySet()
        dms._element_map = expected_map
        self.assertEqual(dms.uuids(), {0, 75, 124769})

    def test_has_uuid(self):
        expected_map = {
            0: 'a',
            75: 'b',
            124769: 'c',
        }

        dms = DataMemorySet()
        dms._element_map = expected_map
        self.assertTrue(dms.has_uuid(0))
        self.assertTrue(dms.has_uuid(75))
        self.assertTrue(dms.has_uuid(124769))

    def test_add_data_not_DataElement(self):
        dms = DataMemorySet()
        self.assertRaises(
            AssertionError,
            dms.add_data, "not data element"
        )

    def test_add_data(self):
        de = DataMemoryElement(six.b('some bytes'), 'text/plain', True)
        expected_map = {de.uuid(): de}

        dms = DataMemorySet()
        dms.add_data(de)
        self.assertEqual(dms._element_map, expected_map)

    def test_get_data_invalid_uuid(self):
        dms = DataMemorySet()
        self.assertRaises(
            KeyError,
            dms.get_data, 'invalid uuid'
        )

    def test_get_data_valid_uuid(self):
        expected_map = {
            0: 'a',
            75: 'b',
            124769: 'c',
        }

        dms = DataMemorySet()
        dms._element_map = expected_map
        self.assertEqual(dms.get_data(0), 'a')
        self.assertEqual(dms.get_data(75), 'b')
        self.assertEqual(dms.get_data(124769), 'c')<|MERGE_RESOLUTION|>--- conflicted
+++ resolved
@@ -1,10 +1,8 @@
-<<<<<<< HEAD
-=======
 from __future__ import division, print_function
-import nose.tools as ntools
->>>>>>> 1da90355
+
 import pickle
 import unittest
+
 import six
 
 from smqtk.exceptions import ReadOnlyError
@@ -41,19 +39,11 @@
         c = DataMemorySet.get_default_config()
         c['cache_element']['type'] = 'DataMemoryElement'
         i = DataMemorySet.from_config(c)
-<<<<<<< HEAD
         self.assertIsNotNone(i.cache_element)
         self.assertIsInstance(i.cache_element, DataMemoryElement)
-        self.assertEqual(i.cache_element.get_bytes(), '')
-        self.assertEqual(i.pickle_protocol, -1)
-        self.assertEqual(i._element_map, {})
-=======
-        ntools.assert_is_not_none(i.cache_element)
-        ntools.assert_is_instance(i.cache_element, DataMemoryElement)
-        ntools.assert_equal(i.cache_element.get_bytes(), six.b(''))
-        ntools.assert_equal(i.pickle_protocol, -1)
-        ntools.assert_equal(i._element_map, {})
->>>>>>> 1da90355
+        self.assertEqual(i.cache_element.get_bytes(), six.b(''))
+        self.assertEqual(i.pickle_protocol, -1)
+        self.assertEqual(i._element_map, {})
 
     def test_from_config_with_cache(self):
         # Use a cache element with bytes defining pickle of map to use.

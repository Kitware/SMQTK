from __future__ import division, print_function
import unittest
<<<<<<< HEAD

=======
import six
>>>>>>> 1da90355

from smqtk.representation.data_element.memory_element \
    import DataMemoryElement
from smqtk.representation.data_set.kvstore_backed \
    import KVSDataSet, DFLT_KVSTORE
from smqtk.representation.key_value.memory import MemoryKeyValueStore


class TestKeyValueDataSet (unittest.TestCase):

    @classmethod
    def setUpClass(cls):
        cls.MEM_STORE = MemoryKeyValueStore()
        cls.MEM_STORE.add_many({
            0: 'a',
            1: 'b',
            'key': 'value'
        })

    def test_is_usable(self):
        # Should always be true
        self.assertTrue(KVSDataSet.is_usable())

    def test_get_default_config(self):
        # Default config should use a cache-less in-memory kvstore
        dflt = KVSDataSet.get_default_config()
        self.assertIn('kvstore', dflt)
        self.assertEqual(dflt['kvstore']['type'], 'MemoryKeyValueStore')
        # in-memory impl configuration should be the same as the default.
        self.assertEqual(
            dflt['kvstore']['MemoryKeyValueStore'],
            DFLT_KVSTORE.get_config()
        )

    def test_from_config_empty_with_merge(self):
        # This should create the same as a default constructed instance.
        kvds_fc = KVSDataSet.from_config({})
        kvds_df = KVSDataSet()
        self.assertEqual(
            kvds_fc.get_config(),
            kvds_df.get_config(),
        )

    def test_iter(self):
        kvds = KVSDataSet(self.MEM_STORE)
        self.assertEqual(set(kvds), set(self.MEM_STORE.keys()))

    def test_count(self):
        kvds = KVSDataSet(self.MEM_STORE)
        self.assertEqual(kvds.count(), 3)

    def test_uuids(self):
        kvds = KVSDataSet(self.MEM_STORE)
        self.assertEqual(
            kvds.uuids(),
            set(self.MEM_STORE.keys())
        )

    def test_has_uuid(self):
        kvds = KVSDataSet(self.MEM_STORE)
        self.assertTrue(kvds.has_uuid(0))
        self.assertTrue(kvds.has_uuid(1))
        self.assertTrue(kvds.has_uuid('key'))

    def test_has_uuid_invalid_key(self):
        kvds = KVSDataSet(self.MEM_STORE)
        self.assertFalse(kvds.has_uuid(4))
        self.assertFalse(kvds.has_uuid('NOT A KEY'))

    def test_add_data_not_dataelement(self):
        kvds = KVSDataSet()
        self.assertRaises(
            ValueError,
            kvds.add_data, 'one', 'two'
        )

    def test_add_data(self):
        mem_kv = MemoryKeyValueStore()
        kvds = KVSDataSet(mem_kv)

        de1 = DataMemoryElement(six.b('bytes1'))
        de2 = DataMemoryElement(six.b('bytes2'))
        kvds.add_data(de1, de2)

        # Check that appropriate keys and values are retrievable and located in
        # used KV-store.
        self.assertIn(de1.uuid(), mem_kv)
        self.assertIn(de2.uuid(), mem_kv)
        self.assertEqual(mem_kv.get(de1.uuid()), de1)
        self.assertEqual(mem_kv.get(de2.uuid()), de2)

    def test_get_data_bad_uuids(self):
        # get_data doesn't check that what is being returned ins a data
        # element, so we just use the cls.MEM_STORE for now.
        kvds = KVSDataSet(self.MEM_STORE)
        self.assertEqual(kvds.get_data(0), 'a')
        self.assertEqual(kvds.get_data(1), 'b')
        self.assertEqual(kvds.get_data('key'), 'value')<|MERGE_RESOLUTION|>--- conflicted
+++ resolved
@@ -1,10 +1,6 @@
-from __future__ import division, print_function
 import unittest
-<<<<<<< HEAD
 
-=======
 import six
->>>>>>> 1da90355
 
 from smqtk.representation.data_element.memory_element \
     import DataMemoryElement

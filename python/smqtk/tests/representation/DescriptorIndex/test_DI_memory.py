<<<<<<< HEAD
=======
from __future__ import division, print_function
>>>>>>> 1da90355
import unittest

import numpy

from smqtk.representation.data_element.memory_element import DataMemoryElement
from smqtk.representation.descriptor_element.local_elements import \
    DescriptorMemoryElement
from smqtk.representation.descriptor_index.memory import MemoryDescriptorIndex
from smqtk.utils import merge_dict
from six.moves import cPickle as pickle


RAND_UUID = 0


def random_descriptor():
    global RAND_UUID
    d = DescriptorMemoryElement('random', RAND_UUID)
    d.set_vector(numpy.random.rand(64))
    RAND_UUID += 1
    return d


class TestMemoryDescriptorIndex (unittest.TestCase):

    def test_is_usable(self):
        # Always usable because no dependencies.
        self.assertEqual(MemoryDescriptorIndex.is_usable(), True)

    def test_default_config(self):
        # Default should be valid for constructing a new instance.
        c = MemoryDescriptorIndex.get_default_config()
        self.assertEqual(MemoryDescriptorIndex.from_config(c).get_config(), c)

    def test_from_config_null_cache_elem(self):
        inst = MemoryDescriptorIndex.from_config({'cache_element': None})
        self.assertIsNone(inst.cache_element)
        self.assertEqual(inst._table, {})

        inst = MemoryDescriptorIndex.from_config({
            'cache_element': {
                'type': None
            }
        })
        self.assertIsNone(inst.cache_element)
        self.assertEqual(inst._table, {})

    def test_from_config_null_cache_elem_type(self):
        # An empty cache should not trigger loading on construction.
        expected_empty_cache = DataMemoryElement()
        inst = MemoryDescriptorIndex.from_config({
            'cache_element': {
                'type': 'DataMemoryElement',
                'DataMemoryElement': {'bytes': ''}
            }
        })
        self.assertEqual(inst.cache_element, expected_empty_cache)
        self.assertEqual(inst._table, {})

    def test_from_config(self):
        # Configured cache with some picked bytes
        expected_table = dict(a=1, b=2, c=3)
        expected_cache = DataMemoryElement(bytes=pickle.dumps(expected_table))
        inst = MemoryDescriptorIndex.from_config({
            'cache_element': {
                'type': 'DataMemoryElement',
                'DataMemoryElement': {'bytes': expected_cache.get_bytes()}
            }
        })
        self.assertEqual(inst.cache_element, expected_cache)
        self.assertEqual(inst._table, expected_table)

    def test_init_no_cache(self):
        inst = MemoryDescriptorIndex()
        self.assertIsNone(inst.cache_element, None)
        self.assertEqual(inst._table, {})

    def test_init_empty_cache(self):
        cache_elem = DataMemoryElement()
        inst = MemoryDescriptorIndex(cache_element=cache_elem)
        self.assertEqual(inst.cache_element, cache_elem)
        self.assertEqual(inst._table, {})

    def test_init_with_cache(self):
        d_list = (random_descriptor(), random_descriptor(),
                  random_descriptor(), random_descriptor())
        expected_table = dict((r.uuid(), r) for r in d_list)
        expected_cache = DataMemoryElement(bytes=pickle.dumps(expected_table))

        inst = MemoryDescriptorIndex(expected_cache)
        self.assertEqual(len(inst._table), 4)
        self.assertEqual(inst.cache_element, expected_cache)
        self.assertEqual(inst._table, expected_table)
        self.assertEqual(set(inst._table.values()), set(d_list))

    def test_get_config(self):
        self.assertEqual(
            MemoryDescriptorIndex().get_config(),
            MemoryDescriptorIndex.get_default_config()
        )

        self.assertEqual(
            MemoryDescriptorIndex(None).get_config(),
            MemoryDescriptorIndex.get_default_config()
        )

        empty_elem = DataMemoryElement()
        self.assertEqual(
            MemoryDescriptorIndex(empty_elem).get_config(),
            merge_dict(MemoryDescriptorIndex.get_default_config(), {
                'cache_element': {'type': 'DataMemoryElement'}
            })
        )

        dict_pickle_bytes = pickle.dumps({1: 1, 2: 2, 3: 3}, -1)
        cache_elem = DataMemoryElement(bytes=dict_pickle_bytes)
        self.assertEqual(
            MemoryDescriptorIndex(cache_elem).get_config(),
            merge_dict(MemoryDescriptorIndex.get_default_config(), {
                'cache_element': {
                    'DataMemoryElement': {
                        'bytes': dict_pickle_bytes
                    },
                    'type': 'DataMemoryElement'
                }
            })
        )

    def test_cache_table_no_cache(self):
        inst = MemoryDescriptorIndex()
        inst._table = {}
        inst.cache_table()  # should basically do nothing
        self.assertIsNone(inst.cache_element)

    def test_cache_table_empty_table(self):
        inst = MemoryDescriptorIndex(DataMemoryElement(), -1)
        inst._table = {}
        expected_table_pickle_bytes = pickle.dumps(inst._table, -1)

        inst.cache_table()
        self.assertIsNotNone(inst.cache_element)
        self.assertEqual(inst.cache_element.get_bytes(),
                         expected_table_pickle_bytes)

    def test_add_descriptor(self):
        index = MemoryDescriptorIndex()

        d1 = random_descriptor()
        index.add_descriptor(d1)
        self.assertEqual(index._table[d1.uuid()], d1)

        d2 = random_descriptor()
        index.add_descriptor(d2)
        self.assertEqual(index._table[d2.uuid()], d2)

    def test_add_many(self):
        descrs = [
            random_descriptor(),
            random_descriptor(),
            random_descriptor(),
            random_descriptor(),
            random_descriptor(),
        ]
        index = MemoryDescriptorIndex()
        index.add_many_descriptors(descrs)

        # Compare code keys of input to code keys in internal table
        self.assertEqual(set(index._table.keys()),
                         set([e.uuid() for e in descrs]))

        # Get the set of descriptors in the internal table and compare it with
        # the set of generated random descriptors.
        r_set = set()
        [r_set.add(d) for d in index._table.values()]
        self.assertEqual(
            set([e for e in descrs]),
            r_set
        )

    def test_count(self):
        index = MemoryDescriptorIndex()
        self.assertEqual(index.count(), 0)

        d1 = random_descriptor()
        index.add_descriptor(d1)
        self.assertEqual(index.count(), 1)

        d2, d3, d4 = (random_descriptor(),
                      random_descriptor(),
                      random_descriptor())
        index.add_many_descriptors([d2, d3, d4])
        self.assertEqual(index.count(), 4)

        d5 = random_descriptor()
        index.add_descriptor(d5)
        self.assertEqual(index.count(), 5)

    def test_get_descriptors(self):
        descrs = [
            random_descriptor(),   # [0]
            random_descriptor(),   # [1]
            random_descriptor(),   # [2]
            random_descriptor(),   # [3]
            random_descriptor(),   # [4]
        ]
        index = MemoryDescriptorIndex()
        index.add_many_descriptors(descrs)

        # single descriptor reference
        r = index.get_descriptor(descrs[1].uuid())
        self.assertEqual(r, descrs[1])

        # multiple descriptor reference
        r = list(index.get_many_descriptors([descrs[0].uuid(),
                                             descrs[3].uuid()]))
        self.assertEqual(len(r), 2)
        self.assertEqual(set(r),
                         {descrs[0], descrs[3]})

    def test_clear(self):
        i = MemoryDescriptorIndex()
        n = 10

        descrs = [random_descriptor() for _ in range(n)]
        i.add_many_descriptors(descrs)
        self.assertEqual(len(i), n)
        i.clear()
        self.assertEqual(len(i), 0)
        self.assertEqual(i._table, {})

    def test_has(self):
        i = MemoryDescriptorIndex()
        descrs = [random_descriptor() for _ in range(10)]
        i.add_many_descriptors(descrs)

        self.assertTrue(i.has_descriptor(descrs[4].uuid()))
        self.assertFalse(i.has_descriptor('not_an_int'))

    def test_added_descriptor_table_caching(self):
        cache_elem = DataMemoryElement(readonly=False)
        descrs = [random_descriptor() for _ in range(3)]
        expected_table = dict((r.uuid(), r) for r in descrs)

        i = MemoryDescriptorIndex(cache_elem)
        self.assertTrue(cache_elem.is_empty())

        # Should add descriptors to table, caching to writable element.
        i.add_many_descriptors(descrs)
        self.assertFalse(cache_elem.is_empty())
        self.assertEqual(pickle.loads(i.cache_element.get_bytes()),
                         expected_table)

        # Changing the internal table (remove, add) it should reflect in
        # cache
        new_d = random_descriptor()
        expected_table[new_d.uuid()] = new_d
        i.add_descriptor(new_d)
        self.assertEqual(pickle.loads(i.cache_element.get_bytes()),
                         expected_table)

        rm_d = list(expected_table.values())[0]
        del expected_table[rm_d.uuid()]
        i.remove_descriptor(rm_d.uuid())
        self.assertEqual(pickle.loads(i.cache_element.get_bytes()),
                         expected_table)

    def test_remove(self):
        i = MemoryDescriptorIndex()
        descrs = [random_descriptor() for _ in range(100)]
        i.add_many_descriptors(descrs)
        self.assertEqual(len(i), 100)
        self.assertEqual(list(i.iterdescriptors()), descrs)

        # remove singles
        i.remove_descriptor(descrs[0].uuid())
        self.assertEqual(len(i), 99)
        self.assertEqual(set(i.iterdescriptors()),
                         set(descrs[1:]))

        # remove many
        rm_d = descrs[slice(45, 80, 3)]
        i.remove_many_descriptors((d.uuid() for d in rm_d))
        self.assertEqual(len(i), 99 - len(rm_d))
        self.assertEqual(set(i.iterdescriptors()),
                         set(descrs[1:]).difference(rm_d))

    def test_iterdescrs(self):
        i = MemoryDescriptorIndex()
        descrs = [random_descriptor() for _ in range(100)]
        i.add_many_descriptors(descrs)
        self.assertEqual(set(i.iterdescriptors()),
                         set(descrs))

    def test_iterkeys(self):
        i = MemoryDescriptorIndex()
        descrs = [random_descriptor() for _ in range(100)]
        i.add_many_descriptors(descrs)
        self.assertEqual(set(i.iterkeys()),
                         set(d.uuid() for d in descrs))

    def test_iteritems(self):
        i = MemoryDescriptorIndex()
        descrs = [random_descriptor() for _ in range(100)]
        i.add_many_descriptors(descrs)
<<<<<<< HEAD
        self.assertEqual(set(i.iteritems()),
                         set((d.uuid(), d) for d in descrs))
=======
        ntools.assert_equal(set(i.items()),
                            set((d.uuid(), d) for d in descrs))
>>>>>>> 1da90355
<|MERGE_RESOLUTION|>--- conflicted
+++ resolved
@@ -1,17 +1,14 @@
-<<<<<<< HEAD
-=======
-from __future__ import division, print_function
->>>>>>> 1da90355
 import unittest
 
 import numpy
+import six
+from six.moves import cPickle as pickle
 
 from smqtk.representation.data_element.memory_element import DataMemoryElement
 from smqtk.representation.descriptor_element.local_elements import \
     DescriptorMemoryElement
 from smqtk.representation.descriptor_index.memory import MemoryDescriptorIndex
 from smqtk.utils import merge_dict
-from six.moves import cPickle as pickle
 
 
 RAND_UUID = 0
@@ -306,10 +303,5 @@
         i = MemoryDescriptorIndex()
         descrs = [random_descriptor() for _ in range(100)]
         i.add_many_descriptors(descrs)
-<<<<<<< HEAD
-        self.assertEqual(set(i.iteritems()),
-                         set((d.uuid(), d) for d in descrs))
-=======
-        ntools.assert_equal(set(i.items()),
-                            set((d.uuid(), d) for d in descrs))
->>>>>>> 1da90355
+        self.assertEqual(set(six.iteritems(i)),
+                         set((d.uuid(), d) for d in descrs))
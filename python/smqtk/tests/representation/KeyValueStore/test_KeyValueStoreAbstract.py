from __future__ import division, print_function
import collections
import mock
import unittest

from smqtk.exceptions import ReadOnlyError
from smqtk.representation.key_value import KeyValueStore, NO_DEFAULT_VALUE, \
    get_key_value_store_impls
from smqtk.representation.key_value.memory import MemoryKeyValueStore


class DummyKVStore (KeyValueStore):

    TEST_READ_ONLY = True
    TEST_COUNT = 0

    # base-class requirements

    @classmethod
    def is_usable(cls):
        return True

    def get_config(self):
        pass

    # KVStore abc methods

    def __repr__(self):
        return super(DummyKVStore, self).__repr__()

    def count(self):
        return self.TEST_COUNT

    def keys(self):
        pass

    def is_read_only(self):
        return self.TEST_READ_ONLY

    def add(self, key, value):
        super(DummyKVStore, self).add(key, value)
        return self

    def add_many(self, d):
        super(DummyKVStore, self).add_many(d)
        return self

    def has(self, key):
        pass

    def get(self, key, default=NO_DEFAULT_VALUE):
        pass

    def remove(self, key):
        super(DummyKVStore, self).remove(key)
        return self

    def remove_many(self, keys):
        super(DummyKVStore, self).remove_many(keys)
        return self

    def clear(self):
        super(DummyKVStore, self).clear()
        return self


class TestKeyValueStoreAbstract (unittest.TestCase):

    def test_len(self):
        s = DummyKVStore()

        s.TEST_COUNT = 0
        assert len(s) == 0

        s.TEST_COUNT = 23456
        assert len(s) == 23456

    def test_repr(self):
        # Should return expected template string
        expected_repr = "<DummyKVStore %s>"
        actual_repr = repr(DummyKVStore())
        self.assertEqual(actual_repr, expected_repr)

    # noinspection PyUnresolvedReferences
    def test_value_iterator(self):
        expected_keys_values = {1, 5, 2345, 'foo'}

        s = DummyKVStore()
        s.keys = mock.MagicMock(return_value=expected_keys_values)
        s.get = mock.MagicMock(side_effect=lambda v: v)

        # Make sure keys now returns expected list.
<<<<<<< HEAD
        self.assertEqual(s.keys(), expected_keys_values)
=======
        nose.tools.assert_equal(set(s.keys()), expected_keys_values)
>>>>>>> 1da90355

        # Get initial iterator. ``keys`` should have only been called once so
        # far, and ``get`` method should not have been called yet.
        # called yet.
        v_iter = s.values()
        self.assertIsInstance(v_iter, collections.Iterable)
        self.assertEqual(s.keys.call_count, 1)
        self.assertEqual(s.get.call_count, 0)

        actual_values_list = set(v_iter)
        self.assertEqual(actual_values_list, expected_keys_values)
        # Keys should have been called one more time, and get should have been
        # called an equal number of times as there are keys.
        self.assertEqual(s.keys.call_count, 2)
        self.assertEqual(s.get.call_count, len(expected_keys_values))
        s.get.assert_any_call(1)
        s.get.assert_any_call(5)
        s.get.assert_any_call(2345)
        s.get.assert_any_call('foo')

    # noinspection PyUnresolvedReferences
    def test_contains(self):
        # Test that python ``has`` keyword and __contains__ method calls the
        # ``has`` method correctly.
        s = DummyKVStore()

        s.has = mock.MagicMock(return_value=True)
        self.assertTrue('some item' in s)
        s.has.assert_called_once_with('some item')

        s.has = mock.MagicMock(return_value=False)
        self.assertFalse('other item' in s)
        s.has.assert_called_once_with('other item')

    def test_get_item(self):
        s = DummyKVStore()
        s.get = mock.Mock(return_value='expected-value')
        ev = s['some-key']
        s.get.assert_called_once_with('some-key')
        self.assertEqual(ev, 'expected-value')

    def test_add_when_read_only(self):
        s = DummyKVStore()
        s.TEST_READ_ONLY = True

        self.assertRaises(
            ReadOnlyError,
            s.add, 'k', 'v'
        )

    def test_add_when_not_read_only(self):
        s = DummyKVStore()
        s.TEST_READ_ONLY = False
        s.add('k', 'v')
        # Integer
        s.add(0, 'some value')
        # type
        s.add(object, 'some value')
        # some object instance
        s.add(object(), 'some value')

    def test_add_many_read_only(self):
        s = DummyKVStore()
        s.TEST_READ_ONLY = True
        self.assertRaises(
            ReadOnlyError,
            s.add_many, {0: 1}
        )

    def test_add_many(self):
        s = DummyKVStore()
        s.TEST_READ_ONLY = False
        s.add_many({0: 1})

    def test_remove_read_only(self):
        s = DummyKVStore()
        s.TEST_READ_ONLY = True
        self.assertRaises(
            ReadOnlyError,
            s.remove, 0
        )

    def test_remove(self):
        s = DummyKVStore()
        s.TEST_READ_ONLY = False
        s.remove(0)

    def test_remove_many_read_only(self):
        s = DummyKVStore()
        s.TEST_READ_ONLY = True
        self.assertRaises(
            ReadOnlyError,
            s.remove_many, [0, 1]
        )

    def test_remove_many(self):
        s = DummyKVStore()
        s.TEST_READ_ONLY = False
        s.remove_many([0, 1])

    def test_clear_readonly(self):
        s = DummyKVStore()
        s.TEST_READ_ONLY = True
        self.assertRaisesRegexp(
            ReadOnlyError,
            "Cannot clear a read-only DummyKVStore instance.",
            s.clear
        )

    def test_clear(self):
        s = DummyKVStore()
        s.TEST_READ_ONLY = False
        s.clear()


def test_kvstore_impl_getter():
    # At least the in-memory implementation should always be available, so make
    # sure at least that is returned from the getter.
    d = get_key_value_store_impls()
    assert isinstance(d, dict)
    assert 'MemoryKeyValueStore' in d
    assert d['MemoryKeyValueStore'] == MemoryKeyValueStore<|MERGE_RESOLUTION|>--- conflicted
+++ resolved
@@ -1,4 +1,3 @@
-from __future__ import division, print_function
 import collections
 import mock
 import unittest
@@ -90,11 +89,7 @@
         s.get = mock.MagicMock(side_effect=lambda v: v)
 
         # Make sure keys now returns expected list.
-<<<<<<< HEAD
-        self.assertEqual(s.keys(), expected_keys_values)
-=======
-        nose.tools.assert_equal(set(s.keys()), expected_keys_values)
->>>>>>> 1da90355
+        self.assertEqual(set(s.keys()), expected_keys_values)
 
         # Get initial iterator. ``keys`` should have only been called once so
         # far, and ``get`` method should not have been called yet.

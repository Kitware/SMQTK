from __future__ import division, print_function
import pickle
import unittest
import six

import mock

from smqtk.exceptions import ReadOnlyError
from smqtk.representation.data_element.memory_element import DataMemoryElement
from smqtk.representation.key_value.memory import MemoryKeyValueStore


class TestMemoryKeyValueStore (unittest.TestCase):

    def test_is_usable(self):
        # Should always be usable
        self.assertTrue(MemoryKeyValueStore.is_usable())

    def test_get_default(self):
        # Check default config
        default_config = MemoryKeyValueStore.get_default_config()
        self.assertIsInstance(default_config, dict)
        # - Should just contain cache element property, which is a nested
        #   plugin config with no default type.
        self.assertIn('cache_element', default_config)
        self.assertIn('type', default_config['cache_element'])
        self.assertIsNone(default_config['cache_element']['type'])

    def test_from_config_empty_config(self):
        # should resort to default parameters
        s = MemoryKeyValueStore.from_config({})
        self.assertIsNone(s._cache_element)
        self.assertEqual(s._table, {})

    def test_from_config_none_value(self):
        # When cache_element value is None
        expected_config = {'cache_element': None}
        s = MemoryKeyValueStore.from_config(expected_config)
        self.assertIsNone(s._cache_element)
        self.assertEqual(s._table, {})

    def test_from_config_none_type(self):
        # When config map given, but plugin type set to null/None
        config = {'cache_element': {
            'some_type': {'param': None},
            'type': None,
        }}
        s = MemoryKeyValueStore.from_config(config)
        self.assertIsNone(s._cache_element)
        self.assertEqual(s._table, {})

    def test_from_config_with_cache_element(self):
        # Pickled dictionary with a known entry
        expected_table = {'some_key': 'some_value'}
        empty_dict_pickle = six.b("(dp1\nS'some_key'\np2\nS'some_value'\np3\ns.")

        # Test construction with memory data element.
        config = {'cache_element': {
            'DataMemoryElement': {
                'bytes': empty_dict_pickle,
            },
            'type': 'DataMemoryElement'
        }}
        s = MemoryKeyValueStore.from_config(config)
        self.assertIsInstance(s._cache_element, DataMemoryElement)
        self.assertEqual(s._table, expected_table)

    def test_new_no_cache(self):
        """ Test construction with no cache element. """
        s = MemoryKeyValueStore()
        self.assertIsNone(s._cache_element)
        self.assertEqual(s._table, {})

    def test_new_empty_cache(self):
        """
        Test construction with a cache element set with no bytes (empty).
        """
        c = DataMemoryElement()
        s = MemoryKeyValueStore(c)
        self.assertEqual(s._cache_element, c)
        self.assertEqual(s._table, {})

    def test_new_cached_table(self):
        """
        Test construction with a cached table.
        """
        expected_table = {
            'a': 'b',
            'c': 1,
            'asdfghsdfg': None,
            'r3adf3a#+': [4, 5, 6, '7'],
        }
        expected_table_pickle = pickle.dumps(expected_table, 2)

        c = DataMemoryElement(expected_table_pickle)
        s = MemoryKeyValueStore(c)
        self.assertEqual(s._cache_element, c)
        self.assertEqual(s._table, expected_table)

    def test_repr_no_cache(self):
        """
        Test representational string when no cache is set.
        """
        expected_repr = '<MemoryKeyValueStore cache_element: None>'
        s = MemoryKeyValueStore()
        actual_repr = repr(s)
        self.assertEqual(actual_repr, expected_repr)

    def test_repr_simple_cache(self):
        """
        Test representational string when a cache element is set.
        """
        c = DataMemoryElement()
        s = MemoryKeyValueStore(c)
        expected_repr = "<MemoryKeyValueStore cache_element: " \
                        "DataMemoryElement{len(bytes): 0, content_type: " \
                        "None, readonly: False}>"
        self.assertEqual(repr(s), expected_repr)

    def test_count(self):
        """
        Test that count returns appropriately based on table state.
        """
        s = MemoryKeyValueStore()
        assert s.count() == 0
        s._table = {
            0: 0,
            1: 1,
            'a': True,
            None: False
        }
        assert s.count() == 4

    def test_get_config_no_cache_elem(self):
        """
        Test that configuration returned reflects no cache element being set.
        """
        s = MemoryKeyValueStore()
        s._cache_element = None
        # We expect an default DataElement config (no impl type defined)
        c = s.get_config()
        self.assertIn('cache_element', c)
        self.assertIsNone(c['cache_element']['type'])

    def test_get_config_mem_cache_elem(self):
        """
        Test that configuration returned reflects the cache element that is
        set.
        """
        s = MemoryKeyValueStore()
        s._cache_element = DataMemoryElement(six.b('someBytes'), 'text/plain', False)
        expected_config = {'cache_element': {
            "DataMemoryElement": {
                'bytes': six.b('someBytes'),
                'content_type': 'text/plain',
                'readonly': False,
            },
            'type': 'DataMemoryElement'
        }}
        self.assertEqual(s.get_config(), expected_config)

    def test_keys_empty(self):
        """
        Test that no keys are present in a freshly constructed instance.
        """
        s = MemoryKeyValueStore()
        self.assertEqual(list(s.keys()), [])

    def test_keys_with_table(self):
        """
        Test that keys returned reflect the table state.
        """
        s = MemoryKeyValueStore()
        s._table = {
            'a': 'b',
            'c': 1,
            'asdfghsdfg': None,
            'r3adf3a#+': [4, 5, 6, '7'],
        }
        self.assertSetEqual(
            set(s.keys()),
            {'a', 'c', 'asdfghsdfg', 'r3adf3a#+'}
        )

    def test_read_only_no_cache(self):
        """ Test that read_only is false when there is no cache. """
        s = MemoryKeyValueStore()
        self.assertIsNone(s._cache_element)
        self.assertFalse(s.is_read_only())

    def test_read_only_with_writable_cache(self):
        """ Test that read-only status reflects a non-read-only cache """
        s = MemoryKeyValueStore()
        s._cache_element = DataMemoryElement(readonly=False)
        self.assertFalse(s.is_read_only())

    def test_read_only_with_read_only_cache(self):
        """ Test that read-only status reflects a read-only cache """
        s = MemoryKeyValueStore()
        s._cache_element = DataMemoryElement(readonly=True)
        self.assertTrue(s.is_read_only())

    def test_has_invalid_key(self):
        """ Test that has-key is false for a key not in the table. """
        s = MemoryKeyValueStore()
        self.assertEqual(s._table, {})
        self.assertFalse(s.has('some key'))

    def test_has_key(self):
        """ Test that has-key returns true for entered keys. """
        s = MemoryKeyValueStore()
        s._table = {
            'a': 0,
            'b': 1,
            0: 2,
        }
        self.assertTrue(s.has('a'))
        self.assertTrue(s.has('b'))
        self.assertTrue(s.has(0))
        self.assertFalse(s.has('c'))

    def test_add_invalid_key(self):
        """ Test that we cannot add non-hashable keys. """
        s = MemoryKeyValueStore()

        self.assertRaises(TypeError, s.add, [1, 2, 3], 0)
        self.assertEqual(s._table, {})

        self.assertRaises(TypeError, s.add, {0: 1}, 0)
        self.assertEqual(s._table, {})

    def test_add_read_only(self):
        """
        Test that we cannot add when read-only (based on cache element).
        """
        s = MemoryKeyValueStore(DataMemoryElement(readonly=True))

        self.assertRaises(ReadOnlyError, s.add, 'a', 'b')
        self.assertRaises(ReadOnlyError, s.add, 'foo', None)

    def test_add(self):
        """ Test that we can add key-value pairs. """
        s = MemoryKeyValueStore()

        s.add('a', 'b')
        self.assertEqual(s._table, {'a': 'b'})

        s.add('foo', None)
        self.assertEqual(s._table, {
            'a': 'b',
            'foo': None,
        })

        s.add(0, 89)
        self.assertEqual(s._table, {
            'a': 'b',
            'foo': None,
            0: 89,
        })

    def test_add_with_caching(self):
        """
        Test that we can add key-value pairs and they reflect in the cache
        element.
        """
        c = DataMemoryElement()
        s = MemoryKeyValueStore(c)

        expected_cache_dict = {'a': 'b', 'foo': None, 0: 89}

        s.add('a', 'b')
        s.add('foo', None)
        s.add(0, 89)
<<<<<<< HEAD
        self.assertEqual(
=======
        nose.tools.assert_equal(
            pickle.loads(c.get_bytes()),
            expected_cache_dict
        )

    def test_add_with_caching_no_cache(self):
        c = DataMemoryElement()
        s = MemoryKeyValueStore(c)

        expected_cache_dict = {'a': 'b', 'foo': None}

        s.add('a', 'b', False)
        # No caching means there should be nothign there yet
        nose.tools.assert_equal(
            c.get_bytes(),
            six.b("")
        )

        s.add('foo', None, True)
        # With caching, meaning the state should be cached here, which includes
        # everything added previously, including the a:b pair.
        nose.tools.assert_equal(
>>>>>>> 1da90355
            pickle.loads(c.get_bytes()),
            expected_cache_dict
        )

    def test_add_many_readonly(self):
        """ Test that we can't add many on a read-only instance. """
        s = MemoryKeyValueStore(DataMemoryElement(readonly=True))
        self.assertRaises(
            ReadOnlyError,
            s.add_many, {0: 1}
        )

    def test_add_many(self):
        """
        Test that we can add many key-values via a dictionary input.
        """
        d = {
            'a': 'b',
            'foo': None,
            0: 89,
        }

        s = MemoryKeyValueStore()
        self.assertIsNone(s._cache_element)
        self.assertEqual(s._table, {})

        s.add_many(d)
        self.assertIsNone(s._cache_element)
        self.assertEqual(s._table, d)

    def test_add_many_with_caching(self):
        """
        Test that adding many reflects in cache.
        """
        d = {
            'a': 'b',
            'foo': None,
            0: 89,
        }
        c = DataMemoryElement()

        s = MemoryKeyValueStore(c)
        self.assertEqual(s._table, {})
        self.assertEqual(c.get_bytes(), six.b(""))

        s.add_many(d)
        self.assertEqual(s._table, d)
        self.assertEqual(
            pickle.loads(c.get_bytes()),
            d
        )

    def test_remove_readonly(self):
        """ Test that we cannot remove from a read-only instance. """
        s = MemoryKeyValueStore(DataMemoryElement(readonly=True))
        self.assertRaises(
            ReadOnlyError,
            s.remove, 0
        )

    def test_remove_missing_key(self):
        """
        Test that we cannot remove a key not in the store.
        """
        s = MemoryKeyValueStore()
        s._table = {
            0: 1,
            'a': 'b'
        }
        self.assertRaises(
            KeyError,
            s.remove, 'some-key'
        )
        # table should remain unchanged.
        self.assertDictEqual(s._table, {0: 1, 'a': 'b'})

    def test_remove_with_cache(self):
        """
        Test that removal correctly updates the cache element.
        """
        existing_data = {
            0: 1,
            'a': 'b',
        }

        c = DataMemoryElement(pickle.dumps(existing_data))
        s = MemoryKeyValueStore(c)
        self.assertDictEqual(s._table, existing_data)

        s.remove('a')
        self.assertDictEqual(s._table, {0: 1})
        self.assertDictEqual(pickle.loads(c.get_bytes()),
                             {0: 1})

    def test_remove(self):
        """ Test normal removal. """
        s = MemoryKeyValueStore()
        s._table = {
            0: 1,
            'a': 'b',
        }

        s.remove(0)
        self.assertDictEqual(s._table, {'a': 'b'})

    def test_remove_many_readonly(self):
        """ Test that we cannot remove many from a read-only instance. """
        s = MemoryKeyValueStore(DataMemoryElement(readonly=True))
        self.assertRaises(
            ReadOnlyError,
            s.remove_many, [0]
        )

    def test_remove_many_missing_key(self):
        """
        Test that we cannot remove keys not present in table and that table
        is not modified on error.
        """
        expected_table = {
            0: 0,
            1: 1,
            2: 2,
        }

        s = MemoryKeyValueStore()
        s._table = {
            0: 0,
            1: 1,
            2: 2,
        }

        self.assertRaisesRegexp(
            KeyError, 'a',
            s.remove_many, ['a']
        )
        self.assertDictEqual(s._table, expected_table)

        # Even if one of the keys is value, the table should not be modified if
        # one of the keys is invalid.
        self.assertRaisesRegexp(
            KeyError, '6',
            s.remove_many, [1, 6]
        )
        self.assertDictEqual(s._table, expected_table)

        self.assertRaisesRegexp(
            KeyError,
            # Should show a "set" that contains 7 and 8, regardless of order.
            'set\(\[(?:7|8), (?:7|8)\]\)',
            s.remove_many, [7, 8]
        )

    def test_remove_many(self):
        """
        Test expected remove_many functionality.
        """
        s = MemoryKeyValueStore()
        s._table = {
            0: 0,
            1: 1,
            2: 2,
        }

        s.remove_many([0, 1])
        self.assertDictEqual(s._table, {2: 2})

    def test_remove_many_with_cache(self):
        starting_table = {
            0: 0,
            1: 1,
            2: 2,
        }
        c = DataMemoryElement(pickle.dumps(starting_table))
        s = MemoryKeyValueStore(c)
        self.assertDictEqual(s._table, starting_table)

        s.remove_many([0, 2])

        self.assertDictEqual(pickle.loads(c.get_bytes()), {1: 1})

    def test_get_invalid_key(self):
        """
        Test that trying to get a value from a key not entered yields an
        exception.
        """
        s = MemoryKeyValueStore()
        self.assertRaises(
            KeyError,
            s.get, 0
        )

    def test_get_invalid_key_with_default(self):
        """ Test default value return on missing key. """
        s = MemoryKeyValueStore()
        self.assertEqual(
            s.get(0, 1),
            1,
        )
        assert s.get(0, ()) == ()

    def test_get_invalid_key_with_default_None(self):
        """ Test that passing None as a default returns None appropriately. """
        s = MemoryKeyValueStore()
        self.assertIsNone(s.get(0, None))

    def test_get(self):
        """ Test normal get functionality. """
        s = MemoryKeyValueStore()
        s._table['a'] = 'b'
        s._table[0] = 1

        assert s.get('a') == 'b'
        assert s.get(0) == 1

    def test_clear_readonly(self):
        """ Test trying to clear on a read-only store. """
        table_before_clear = dict(a=1, b=2, c=3)

        s = MemoryKeyValueStore()
        s._table = table_before_clear
        s.is_read_only = mock.MagicMock(return_value=True)

        self.assertRaises(
            ReadOnlyError,
            s.clear
        )
        self.assertEqual(s._table, table_before_clear)

    def test_clear(self):
        """ Test normal clear functionality. """
        table_before_clear = dict(a=1, b=2, c=3)

        s = MemoryKeyValueStore()
        s._table = table_before_clear
        s.clear()
        self.assertEqual(s._table, {})<|MERGE_RESOLUTION|>--- conflicted
+++ resolved
@@ -1,9 +1,8 @@
-from __future__ import division, print_function
-import pickle
 import unittest
+
+import mock
 import six
-
-import mock
+from six.moves import cPickle as pickle
 
 from smqtk.exceptions import ReadOnlyError
 from smqtk.representation.data_element.memory_element import DataMemoryElement
@@ -271,32 +270,7 @@
         s.add('a', 'b')
         s.add('foo', None)
         s.add(0, 89)
-<<<<<<< HEAD
         self.assertEqual(
-=======
-        nose.tools.assert_equal(
-            pickle.loads(c.get_bytes()),
-            expected_cache_dict
-        )
-
-    def test_add_with_caching_no_cache(self):
-        c = DataMemoryElement()
-        s = MemoryKeyValueStore(c)
-
-        expected_cache_dict = {'a': 'b', 'foo': None}
-
-        s.add('a', 'b', False)
-        # No caching means there should be nothign there yet
-        nose.tools.assert_equal(
-            c.get_bytes(),
-            six.b("")
-        )
-
-        s.add('foo', None, True)
-        # With caching, meaning the state should be cached here, which includes
-        # everything added previously, including the a:b pair.
-        nose.tools.assert_equal(
->>>>>>> 1da90355
             pickle.loads(c.get_bytes()),
             expected_cache_dict
         )

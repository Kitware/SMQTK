--- conflicted
+++ resolved
@@ -1,8 +1,5 @@
-<<<<<<< HEAD
-=======
 from __future__ import division, print_function
-import nose.tools as ntools
->>>>>>> 1da90355
+
 import unittest
 
 from smqtk.utils.plugin import (

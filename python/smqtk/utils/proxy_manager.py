"""
LICENCE
-------
Copyright 2013 by Kitware, Inc. All Rights Reserved. Please refer to
KITWARE_LICENSE.TXT for licensing information, or contact General Counsel,
Kitware, Inc., 28 Corporate Drive, Clifton Park, NY 12065.
"""
# -*- coding: utf-8 -*-
from __future__ import print_function
from multiprocessing import current_process
from multiprocessing.managers import (
    all_methods,
    BaseProxy,
    SyncManager
)
import multiprocessing
import multiprocessing.util
import six

import numpy as np
from numpy.core.multiarray import ndarray
# Where the matrix class is depends on version. Either in numpy.core.defmatrix
# or in numpy.matrixlib.defmatrix.
try:
    # noinspection PyUnresolvedReferences
    from numpy.matrixlib.defmatrix import matrix
except ImportError:
    # noinspection PyUnresolvedReferences
    from numpy.core.defmatrix import matrix
    # If this doesn't import, we're either missing version support for the
    # installed version of numpy

from threading import current_thread

from .distance_kernel import DistanceKernel
from .feature_memory import FeatureMemory, FeatureMemoryMap
from . import ReadWriteLock
from .timed_cache import TimedCache


# Create singleton objects if they don't exist a the time of import
if '__singleton_fmm__' not in globals():
    __singleton_fmm__ = FeatureMemoryMap()

if '__singleton_tc__' not in globals():
    __singleton_tc__ = TimedCache()


def get_common_fmm():
    """ Get global singleton FeatureMemoryMap

    :return: Singleton instance of the common FeatureMemoryMap
    :rtype: FeatureMemoryMap

    """
    return __singleton_fmm__


def get_common_tc():
    """ Get global singleton TimedCache

    :return: Singleton instance of common TimedCache
    :rtype: TimedCache

    """
    return __singleton_tc__


#
# Proxy Types and Support
#
# TODO: Check out Pyro as an alternative to multiprocessing.managers

class BaseProxy2 (BaseProxy):
    """
    Intermediate class under BaseProxy in order to fix the resetting of the
    _manager on fork (doesn't need to be? security issues?).
    """

    def __init__(self, token, serializer, manager=None, authkey=None,
                 exposed=None, incref=True):
        super(BaseProxy2, self).__init__(token, serializer, manager, authkey,
                                         exposed, incref)
        # Keep a second manager reference around to survive the base class's
        # after-fork nuke of the _manager attribute.
        self._manager_copy = manager

        multiprocessing.util.register_after_fork(self, BaseProxy2._after_fork2)

    def _after_fork2(self):
        self._manager = self._manager_copy

    def __reduce__(self):
        ret = super(BaseProxy2, self).__reduce__()
        ret[1][-1]['authkey'] = str(self._authkey)
        return ret


def all_properties(obj):
    """
    Return a list of names of non-methods of 'obj'
    """
    noncallables = []
    for name in dir(obj):
        if not hasattr(getattr(obj, name), '__call__'):
            noncallables.append(name)
    return noncallables


# Attributes that should not be overridden in generated proxy objects
__leave_alone_methods = frozenset((
    '__class__', '__delattr__', '__getattribute__', '__init__', '__metaclass__',
    '__new__', '__reduce__', '__reduce_ex__', '__setattr__', '__sizeof__',
    '__subclasshook__',
))


def all_safe_methods(obj):
    """
    Return the tuple of all "safe" method names of the given class. A "safe"
    method name is one that does not belong to the set
    ``__leave_alone_methods``. It is known that overwriting these callable
    methods interferes with the functioning of Proxy objects.

    :param obj: Class to extract callable methods from.
    :type obj: object

    :return: Tuple of safe method names to expose.
    :rtype: tuple of str

    """
    return tuple(set(all_methods(obj)).difference(__leave_alone_methods))


__leave_alone_properties = frozenset((
    '__dict__', '__module__'
))


def all_safe_properties(obj):
    """
    Return the tuple of all "safe" non-callable elements of the given class. A
    "safe" non-callable is one that does not belong to the set
    ``__leave_alone_properties``. It is known that overwriting these
    non-callables interferes with the functioning of Proxy objects.

    :param obj: Class to extract non-callable properties from.
    :type obj: object

    :return: Tuple of safe non-callable property names to expose.
    :rtype: tuple of str

    """
    return tuple(set(all_properties(obj)).difference(__leave_alone_properties))


class ExposedAutoGenMeta (type):

    def __new__(mcs, clsname, bases, dct):
        # look at the _exposed_
        to_expose = set(dct.get('_exposed_', None))
        exposed = set()
        if to_expose is None:
            raise ValueError("Classes using metaclass 'ExposedAutoGenMeta' "
                             "MUST have an ``_exposed_`` iterable defined.")

        # If any of the methods in to_expose are defined in dct, remove them
        # from to_expose and add them to the already exposed set.
        for name in set.intersection(to_expose, dct.keys()):
            if not hasattr(dct[name], '__call__'):
                raise ValueError("Declared an _exposed_ method '%s', but "
                                 "manually defined the same symbol as non-"
                                 "callable." % name)
            to_expose.remove(name)
            exposed.add(name)

        # If the class has a _exposed_properties_ iterable, add __*attr__
        # pass-throughs
        if dct.get('_exposed_properties_', None):
            # remove duplicates if any present
            dct['_exposed_properties_'] = \
                tuple(set(dct['_exposed_properties_']))
            exposed.update(('__getattribute__', '__setattr__', '__delattr__'))

            if '__getattribute__' in to_expose:
                to_expose.remove('__getattribute__')
            if '__getattribute__' in dct:
                print("WARNING: ExposedAutoGenMeta overwriting custom "
                       "``__getattribute__`` in class '%s' in favor of "
                       "property proxy supporting version."
                       % clsname)
            exec("""def __getattr__(self, key):
                if key in self._exposed_properties_:
                    callmethod = object.__getattribute__(self, '_callmethod')
                    return callmethod('__getattribute__', (key,))
                return object.__getattribute__(self, key)""", dct)

            if '__setattr__' in to_expose:
                to_expose.remove('__setattr__')
            if '__setattr__' in dct:
                print("WARNING: ExposedAutoGenMeta overwriting custom "
                       "``__setattr__`` in class '%s' in favor of "
                       "property proxy supporting version."
                       % clsname)
            exec("""def __setattr__(self, key, value):
                if key in self._exposed_properties_:
                    callmethod = object.__getattribute__(self, '_callmethod')
                    return callmethod('__setattr__', (key,))
                return object.__setattr__(self, key, value)""", dct)

            if '__delattr__' in to_expose:
                to_expose.remove('__delattr__')
            if '__delattr__' in dct:
                print("WARNING: ExposedAutoGenMeta overwriting custom "
                       "``__delattr__`` in class '%s' in favor of "
                       "property proxy supporting version."
                       % clsname)
            exec("""def __delattr__(self, key):
                if key in self._exposed_properties_:
                    callmethod = object.__getattribute__(self, '_callmethod')
                    return callmethod('__delattr__', (key,))
                return object.__delattr__(self, key)""", dct)

        # Create default method stamps for remaining methods.
        for method in to_expose:
            exec('''def %s(self, *args, **kwds):
            return self._callmethod(%r, args, kwds)''' % (method, method), dct)
            exposed.add(method)

        # Refresh class var with those methods that have been exposed
        dct['_exposed_'] = tuple(sorted(exposed))

        return super(ExposedAutoGenMeta, mcs).__new__(mcs, clsname, bases, dct)


# Wrapper around numpy ndarray class, providing pass-through functions for class
# functions as of numpy 1.8.0
<<<<<<< HEAD
# TODO: Add``method_to_typeid`` for numpy.array functions that return copies of
#       data.
=======
# TODO: Add``method_to_typeid`` for numpy.array functions that return copies of data
@six.add_metaclass(ExposedAutoGenMeta)
>>>>>>> 1da90355
class ArrayProxy (BaseProxy2):
    _exposed_ = all_safe_methods(ndarray)
    _exposed_properties_ = all_safe_properties(ndarray)
    _method_to_typeid_ = {
        '__iter__': "Iterator"
    }


# Wrapper around numpy matrix class, providing pass-through functions for class
# functions as of numpy 1.8.0.
<<<<<<< HEAD
# TODO: Add``method_to_typeid`` for numpy.matrix functions that return copies of
#       data.
=======
# TODO: Add``method_to_typeid`` for numpy.matrix functions that return copies of data
@six.add_metaclass(ExposedAutoGenMeta)
>>>>>>> 1da90355
class MatrixProxy (BaseProxy2):
    _exposed_ = all_safe_methods(matrix)
    _exposed_properties_ = all_safe_properties(matrix)
    _method_to_typeid_ = {
        '__iter__': "Iterator"
    }


@six.add_metaclass(ExposedAutoGenMeta)
class RWLockWithProxy (BaseProxy2):
    _exposed_ = ('__enter__', '__exit__')


# noinspection PyPep8Naming
@six.add_metaclass(ExposedAutoGenMeta)
class ReadWriteLockProxy (BaseProxy2):
    _exposed_ = all_safe_methods(ReadWriteLock)
    _method_to_typeid_ = {
        'read_lock':    'rRWLockWith',
        'write_lock':   'rRWLockWith'
    }

    def acquireRead(self, timeout=None, _id=None):
        # Overwriting userID lock uses as the caller of this proxy method.
        me = _id or (current_process().ident, current_thread().ident)
        return self._callmethod('acquireRead', (timeout, me))

    def acquireWrite(self, timeout=None, _id=None):
        # Overwriting userID lock uses as the caller of this proxy method.
        me = _id or (current_process().ident, current_thread().ident)
        return self._callmethod('acquireWrite', (timeout, me))

    def releaseRead(self, _id=None):
        # Overwriting userID lock uses as the caller of this proxy method.
        me = _id or (current_process().ident, current_thread().ident)
        return self._callmethod('releaseRead', (me,))

    def releaseWrite(self, _id=None):
        # Overwriting userID lock uses as the caller of this proxy method.
        me = _id or (current_process().ident, current_thread().ident)
        return self._callmethod('releaseWrite', (me,))

    def read_lock(self, timeout=None, _id=None):
        me = _id or (current_process().ident, current_thread().ident)
        return self._callmethod('read_lock', (timeout, me))

    def write_lock(self, timeout=None, _id=None):
        me = _id or (current_process().ident, current_thread().ident)
        return self._callmethod('write_lock', (timeout, me))


# Return types can't seem to be the same as a type that is creatable, so we use
# a standard 'r' character prefix on return types. This required a manager
# register call below with that name with the option ``create_method=False``.

@six.add_metaclass(ExposedAutoGenMeta)
class DistanceKernelProxy (BaseProxy2):
    _exposed_ = all_safe_methods(DistanceKernel)
    _method_to_typeid_ = {
        'get_lock':             'rReadWriteLock',
        'row_id_map':           'rarray',
        'col_id_map':           'rarray',
        'get_kernel_matrix':    'rmatrix',
        'get_background_ids':   'rarray'
    }


@six.add_metaclass(ExposedAutoGenMeta)
class FeatureMemoryProxy (BaseProxy2):
    _exposed_ = all_safe_methods(FeatureMemory)
    _method_to_typeid_ = {
        '_generate_distance_kernel_matrix': 'rmatrix',

        'get_ids':              'rarray',
        'get_bg_ids':           'rarray',
        'get_feature_matrix':   'rmatrix',
        'get_kernel_matrix':    'rmatrix',
        'get_lock':             'rReadWriteLock',

        'get_distance_kernel':  'rDistanceKernel',
        'get_feature':          'rmatrix',
    }


@six.add_metaclass(ExposedAutoGenMeta)
class FeatureMemoryMapProxy (BaseProxy2):
    _exposed_ = all_safe_methods(FeatureMemoryMap)
    _method_to_typeid_ = {
        'get_feature_memory':   "rFeatureMemory",
        'get_distance_kernel':  "rDistanceKernel",
        'get_feature':          "rmatrix",
    }


@six.add_metaclass(ExposedAutoGenMeta)
class TimedCacheProxy (BaseProxy2):
    _exposed_ = all_safe_methods(TimedCache)
    _method_to_typeid_ = {
        'get_rlock':    'RLock',
        'get_fm':       'rFeatureMemory',
        'get_dk':       'rDistanceKernel',
    }


#
# ProxyManager and Type registration
#
class ProxyManager (SyncManager):
    """
    This class shouldn't be initialized directly, but instead initialized and
    retrieved through the init* and get* functions below.
    """
    pass


# Object-based
ProxyManager.register('array',            np.array,         ArrayProxy)
ProxyManager.register('ndarray',          np.ndarray,       ArrayProxy)
ProxyManager.register('matrix',           np.matrix,        MatrixProxy)
ProxyManager.register('ReadWriteLock',    ReadWriteLock,    ReadWriteLockProxy)
ProxyManager.register('DistanceKernel',   DistanceKernel,   DistanceKernelProxy)
ProxyManager.register('FeatureMemory',    FeatureMemory,    FeatureMemoryProxy)
ProxyManager.register('FeatureMemoryMap', FeatureMemoryMap,
                      FeatureMemoryMapProxy)
# Function based
ProxyManager.register('get_common_fmm',   get_common_fmm,
                      FeatureMemoryMapProxy)
ProxyManager.register('get_common_tc',    get_common_tc,    TimedCacheProxy)
ProxyManager.register("symmetric_dk_from_file",
                      DistanceKernel.construct_symmetric_from_files,
                      DistanceKernelProxy)
ProxyManager.register("asymmetric_dk_from_file",
                      DistanceKernel.construct_asymmetric_from_files,
                      DistanceKernelProxy)

# Return proxy registrations
# - If a function Proxy has a method that should return another proxy, the
#   proxy type that it returns CANNOT have been registered with
#   ``create_method=True``. Reason: the server uses the registered typeid's
#   callable to create the return object
ProxyManager.register('rarray',
                      proxytype=ArrayProxy,
                      create_method=False)
ProxyManager.register("rmatrix",
                      proxytype=MatrixProxy,
                      create_method=False)
# Generated structure from read_lock() and write_lock() methods in ReadWriteLock
ProxyManager.register("rRWLockWith",
                      proxytype=RWLockWithProxy,
                      create_method=False)
ProxyManager.register("rReadWriteLock",
                      proxytype=ReadWriteLockProxy,
                      create_method=False)
ProxyManager.register("rDistanceKernel",
                      proxytype=DistanceKernelProxy,
                      create_method=False)
ProxyManager.register("rFeatureMemory",
                      proxytype=FeatureMemoryProxy,
                      create_method=False)


# Map of ProxyManager instance keyed on the address
#: :type: dict[tuple or str or None, ProxyManager]
__mgr_cache__ = {}


# noinspection PyPep8Naming
def initProxyManagerConnection(address=None, authkey=None,
                               serializer='pickle'):
    """ Initialize ProxyManager connection

    :raises ValueError: The given address already maps to an initialized
        ProxyManager.

    :param address: The address of the ProxyManager server to connect to, or
        None for the local process tree's ProxyManager. When None, the server
        is a child process of this process, or the parent process that first
        created the local server.
    :type address: str or (str, int) or None

    :param authkey: The authentication key for the server we are connecting to.
        This is only used when address is None and this is the first time we
        are getting the feature manager for this process tree (creating the
        connection).
    :type authkey: None or str

    :param serializer: Transport serialization method.  This can be 'pickle' or
        'xmlrpclib' (see ``multiprocessing.managers.listener_client``).

    """
    global __mgr_cache__
    if address in __mgr_cache__:
        raise ValueError("The given address '%s' already maps to an "
                         "initialized ProxyManager!"
                         % str(address))
    # Nope, I'm pretty sure that constructor exists in the base class...
    # noinspection PyArgumentList
    __mgr_cache__[address] = ProxyManager(address, authkey, serializer)

    # if address is None, then we are initializing a local process tree server.
    # i.e. we need to fork and start it
    try:
        if address is None:
            __mgr_cache__[address].start()
        else:
            __mgr_cache__[address].connect()
    # If an error occurred, rollback what we just added
    except Exception:
        del __mgr_cache__[address]
        raise


def removeProxyManagerConnection(address=None):
    """ Shutdown and remove an initialized ProxyManager connection
    :raises KeyError: if the given address is not associated with to an active
        manager.
    :param address: The address of the ProxyManager connection to remove from
        the active mapping.
    :type address: str or (str, int) or None
    """
    global __mgr_cache__
    #: :type: ProxyManager
    if hasattr(__mgr_cache__[address], 'shutdown'):
        __mgr_cache__[address].shutdown()
    del __mgr_cache__[address]


# noinspection PyPep8Naming
def getProxyManager(address=None):
    """
    Get the ProxyManager instance for the given address from the cache. If the
    address is None, returns the ProxyManager for the current process tree
    (may have been initialized on a parent process).

    :raises KeyError: When the given address has not been initialized and is not
        present in the cache.

    :param address: The address of the ProxyManager connection to retrieve
        from the active mapping.
    :type address: str or (str, int) or None

    :return: Singleton feature_manager for the given address.
    :rtype: ProxyManager

    """
    return __mgr_cache__[address]<|MERGE_RESOLUTION|>--- conflicted
+++ resolved
@@ -235,13 +235,9 @@
 
 # Wrapper around numpy ndarray class, providing pass-through functions for class
 # functions as of numpy 1.8.0
-<<<<<<< HEAD
 # TODO: Add``method_to_typeid`` for numpy.array functions that return copies of
 #       data.
-=======
-# TODO: Add``method_to_typeid`` for numpy.array functions that return copies of data
-@six.add_metaclass(ExposedAutoGenMeta)
->>>>>>> 1da90355
+@six.add_metaclass(ExposedAutoGenMeta)
 class ArrayProxy (BaseProxy2):
     _exposed_ = all_safe_methods(ndarray)
     _exposed_properties_ = all_safe_properties(ndarray)
@@ -252,13 +248,9 @@
 
 # Wrapper around numpy matrix class, providing pass-through functions for class
 # functions as of numpy 1.8.0.
-<<<<<<< HEAD
 # TODO: Add``method_to_typeid`` for numpy.matrix functions that return copies of
 #       data.
-=======
-# TODO: Add``method_to_typeid`` for numpy.matrix functions that return copies of data
-@six.add_metaclass(ExposedAutoGenMeta)
->>>>>>> 1da90355
+@six.add_metaclass(ExposedAutoGenMeta)
 class MatrixProxy (BaseProxy2):
     _exposed_ = all_safe_methods(matrix)
     _exposed_properties_ = all_safe_properties(matrix)
